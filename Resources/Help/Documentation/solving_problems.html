--- conflicted
+++ resolved
@@ -28,18 +28,8 @@
 		
 		<a name="solving_problems_dropped_brushes"></a><h3>Dropped Brushes</h3>
 		<p class="no-justify">When loading a map that was made in another editor, you may see this error: <span class="monospace_text">Skipping malformed brush at line #</span> where # is a line number in the map file. This means Trenchbroom was unable to parse a particular line in the map file and therefore skipped the brush entirely. Check the map file at the line in question to find out the brush number and then see if you can load the brush into another editor to be sure that it is correct.</p>
-<<<<<<< HEAD
-		
 		<a name="solving_problems_vertex_misalignments"></a><h3>Fixing Vertex Misalignments</h3>
 		<p>During the course of editing, you may end up with vertices which have fractional coordinates. Sometimes this will be intentional, where you disabled grid snap, and other times it could be a product of floating point imprecision on the part of the editor. Regardless, there will be times when you want to snap the vertices of a brush to integer coordinates or in other words, to round off the vertex coordinates of a brush or multiple brushes.  Trenchbroom provides this functionality in two ways: <b>Correct Vertices</b> and <b>Snap Vertices</b>.</p>
-=======
-		<h3>Fixing Vertex Misalignments</h3>
-<<<<<<< HEAD
-		<p>During the course of editing, you may end up with vertices which have fractional coordinates. Sometimes this will be intentional, where you disabled grid snap, and other times it could be a product of floating point imprecision on the part of the editor. Regardless, there will be times when you want to snap the vertices of a brush to integer coordinates or in other words, to round off the vertex coordinates of a brush or multiple brushes.  Trenchbroom provides this functionality in two ways: <b>Correct Vertices</b> and <b>Snap Vertices</b>.</p>
-=======
-		<p>During the course of editing, you may end up with vertices which have non-integer coordinates. Sometimes this will be intentional, where you disabled grid snap, and other times it could be a product of floating point imprecision on the part of the editor. Regardless, there will be times when you want to snap the vertices of a brush to integer coordinates or in other words, the round off the vertex coordinates of a brush or multiple brushes.  Trenchbroom provides this functionality in two ways: <b>Correct Vertices</b> and <b>Snap Vertices</b>.</p>
->>>>>>> upstream/master
->>>>>>> cfb8ebb3
 		<ul>
 		<li><b>Correct Vertices</b>
 			<p>Accessible through the menu with: <script>print_menu_command("edit_actions_correct_verts");</script>, this command is aimed primarily at correcting floating point imprecisions. It will snap vertices to integer coordinates in the current selection if they are less than 0.002 units off.</p>
