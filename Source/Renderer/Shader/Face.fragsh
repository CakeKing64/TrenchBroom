#version 120

/*
 Copyright (C) 2010-2012 Kristian Duske
 
 This file is part of TrenchBroom.
 
 TrenchBroom is free software: you can redistribute it and/or modify
 it under the terms of the GNU General Public License as published by
 the Free Software Foundation, either version 3 of the License, or
 (at your option) any later version.
 
 TrenchBroom is distributed in the hope that it will be useful,
 but WITHOUT ANY WARRANTY; without even the implied warranty of
 MERCHANTABILITY or FITNESS FOR A PARTICULAR PURPOSE.  See the
 GNU General Public License for more details.
 
 You should have received a copy of the GNU General Public License
 along with TrenchBroom.  If not, see <http://www.gnu.org/licenses/>.
 */

uniform float Brightness;
uniform bool ApplyTexture;
uniform sampler2D FaceTexture;
uniform bool ApplyTinting;
uniform vec4 TintColor;
uniform bool GrayScale;
uniform bool RenderGrid;
uniform float GridSize;
uniform float GridAlpha;
uniform bool GridCheckerboard;
uniform bool ShadeFaces;
uniform bool UseFog;

varying vec4 modelCoordinates;
varying vec3 modelNormal;
varying vec4 faceColor;
varying vec3 viewVector;

void gridCheckerboard(vec2 inCoords) {
    bool evenA = mod(floor(inCoords.x / GridSize), 2) == 0;
    bool evenB = mod(floor(inCoords.y / GridSize), 2) == 0;
    
    if (evenA == evenB)
        gl_FragColor.rgb += vec3(GridAlpha * 0.1);
    else
        gl_FragColor.rgb -= vec3(GridAlpha * 0.1);
}

float getSoftStripes(float value, float gridSize, float stripeSize) {
	float mainVal = value * gridSize;
	float triangle = abs(2.0 * fract(mainVal) - 1.0);
	float filterWidth = fwidth(value);
	float edge = filterWidth * gridSize * 2.0;

	// major line shading, currently set to place a major line every 64 units ( candidate for view preferences ?)
	float mValue = 1.0 / (64.0 * gridSize);
	float triMajor = abs(2.0 * fract(mainVal * mValue) - 1.0);
	float isMajor = step(1.0 - mValue, triMajor);

	float outIntensity = isMajor * 0.7 + 0.85; // tweak intensities here
	float sSize = stripeSize;

	return smoothstep(sSize - edge, sSize + edge, triangle) * outIntensity;
}

void gridLinesSoft(vec2 inCoords, float gridRatio, float gridRatio2, float baseStripeSize, float gridBlend) {
	float stripeRatio = baseStripeSize * gridRatio;
	float stripeRatio2 = baseStripeSize * gridRatio2;
	float stripeSize = 1.0 - stripeRatio;
    float stripeSize2 = 1.0 - stripeRatio2;

	float theGrid, nextGrid;

	theGrid = getSoftStripes(inCoords.x, gridRatio, stripeSize);
	theGrid = max(theGrid, getSoftStripes(inCoords.y, gridRatio, stripeSize));
	nextGrid = getSoftStripes(inCoords.x, gridRatio2, stripeSize2);
	nextGrid = max(nextGrid, getSoftStripes(inCoords.y, gridRatio2, stripeSize2));

	theGrid = mix(theGrid, nextGrid, gridBlend);

	gl_FragColor.rgb = mix(gl_FragColor.rgb, vec3(1.0), theGrid * GridAlpha * 0.5);
}

void main() {
	if (ApplyTexture)
		gl_FragColor = texture2D(FaceTexture, gl_TexCoord[0].st);
	else
		gl_FragColor = faceColor;

    gl_FragColor = vec4(vec3(Brightness / 2.0 * gl_FragColor), gl_FragColor.a);
    gl_FragColor = clamp(2.0 * gl_FragColor, 0.0, 1.0);

    if (GrayScale) {
        float gray = dot(gl_FragColor.rgb, vec3(0.299, 0.587, 0.114));
        gl_FragColor = vec4(gray, gray, gray, gl_FragColor.a);
    }

    if (ApplyTinting) {
        gl_FragColor = vec4(gl_FragColor.rgb * TintColor.rgb * TintColor.a, gl_FragColor.a);
        gl_FragColor = clamp(2.0 * gl_FragColor, 0.0, 1.0);
    }

	if (ShadeFaces) {
		// angular dimming ( can be controlled with dimStrength )
		// TODO: make view option
		float dimStrength = 0.25;
		float angleDim = dot(normalize(viewVector), normalize(modelNormal)) * dimStrength + (1.0 - dimStrength);

		gl_FragColor.rgb *= angleDim;
	}

	if (UseFog) {
        float distance = length(viewVector);

		// TODO: make view options
		vec3 fogColor = vec3(0.5, 0.5, 0.5);
		float maxFogAmount = 0.15;
		float fogBias = 0.0;
        float fogScale = 0.00075;
        float fogMinDistance = 512.0;
        
        float fogFactor = max(distance - fogMinDistance, 0.0) * fogScale;

		//gl_FragColor.rgb = mix( gl_FragColor.rgb, fogColor, clamp(( gl_FragCoord.z / gl_FragCoord.w ) * fogScale + fogBias, 0.0, maxFogAmount ));
		gl_FragColor.rgb = mix(gl_FragColor.rgb, fogColor, clamp(fogFactor + fogBias, 0.0, maxFogAmount));
	}

	if (RenderGrid && GridAlpha > 0.0) {
		float normX = abs(modelNormal.x);
		float normY = abs(modelNormal.y);
		float normZ = abs(modelNormal.z);

		float gridThickness = GridSize < 4 ? 0.25 : 0.5;
		float fragDepth = length(viewVector); //gl_FragCoord.z / gl_FragCoord.w,
        float gridBlend = 0;
        float baseGridSize = GridSize;
        float nextGridSize = GridSize;

		if (fragDepth > 1024.0) {
			baseGridSize 	= GridSize * 4.0;
			nextGridSize 	= GridSize * 8.0;
			gridBlend = (fragDepth - 1024.0) / 1024.0;
		} else if(fragDepth > 512.0) {
			baseGridSize 	= GridSize * 2.0;
			nextGridSize 	= GridSize * 4.0;
			gridBlend = (fragDepth - 512.0) / 512.0;
		} else if (fragDepth > 256.0) {
			baseGridSize 	= GridSize;
			nextGridSize 	= GridSize * 2.0;
			gridBlend = (fragDepth - 256.0) / 256.0;
		}

		float blendScale = 2.0; // sharpness of the grid falloff

		gridBlend = clamp(gridBlend * blendScale - (blendScale - 1.0), 0.0, 1.0);

		float gridRatio = 1.0 / baseGridSize;
		float gridRatio2 = 1.0 / nextGridSize;

		vec2 baseCoords; // coordinates used for overlay creation

		if (normX > normY) {
			if (normX > normZ)
				baseCoords = modelCoordinates.yz;
			else
				baseCoords = modelCoordinates.xy;
		} else if (normY > normZ) {
			baseCoords = modelCoordinates.xz;
		} else {
			baseCoords = modelCoordinates.xy;
		}

		if (GridCheckerboard) {
			gridCheckerboard(baseCoords);
		} else {
<<<<<<< HEAD
			gridLinesSoft(baseCoords, gS, gT, gS2, gT2, gridBlend);
=======
			gridLinesSoft(baseCoords, gridRatio, gridRatio2, gridThickness, gridBlend);
>>>>>>> 8326ea2d
		}
	}
}<|MERGE_RESOLUTION|>--- conflicted
+++ resolved
@@ -174,11 +174,7 @@
 		if (GridCheckerboard) {
 			gridCheckerboard(baseCoords);
 		} else {
-<<<<<<< HEAD
-			gridLinesSoft(baseCoords, gS, gT, gS2, gT2, gridBlend);
-=======
 			gridLinesSoft(baseCoords, gridRatio, gridRatio2, gridThickness, gridBlend);
->>>>>>> 8326ea2d
 		}
 	}
 }