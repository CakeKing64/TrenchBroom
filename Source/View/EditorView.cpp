/*
 Copyright (C) 2010-2012 Kristian Duske

 This file is part of TrenchBroom.

 TrenchBroom is free software: you can redistribute it and/or modify
 it under the terms of the GNU General Public License as published by
 the Free Software Foundation, either version 3 of the License, or
 (at your option) any later version.

 TrenchBroom is distributed in the hope that it will be useful,
 but WITHOUT ANY WARRANTY; without even the implied warranty of
 MERCHANTABILITY or FITNESS FOR A PARTICULAR PURPOSE.  See the
 GNU General Public License for more details.

 You should have received a copy of the GNU General Public License
 along with TrenchBroom.  If not, see <http://www.gnu.org/licenses/>.
 */

#include "EditorView.h"

#include "Controller/AddObjectsCommand.h"
#include "Controller/CameraEvent.h"
#include "Controller/Command.h"
#include "Controller/ChangeEditStateCommand.h"
#include "Controller/EntityPropertyCommand.h"
#include "Controller/FlipObjectsCommand.h"
#include "Controller/InputController.h"
#include "Controller/MoveObjectsCommand.h"
#include "Controller/MoveTexturesCommand.h"
#include "Controller/MoveVerticesTool.h"
#include "Controller/ObjectsCommand.h"
#include "Controller/RemoveObjectsCommand.h"
#include "Controller/RotateObjects90Command.h"
#include "Controller/RotateTexturesCommand.h"
#include "Controller/SetFaceAttributesCommand.h"
#include "Controller/SnapVerticesCommand.h"
#include "IO/MapParser.h"
#include "IO/MapWriter.h"
#include "Model/Brush.h"
#include "Model/Entity.h"
#include "Model/EntityDefinition.h"
#include "Model/EntityDefinitionManager.h"
#include "Model/Face.h"
#include "Model/Filter.h"
#include "Model/Map.h"
#include "Model/MapDocument.h"
#include "Model/MapObject.h"
#include "Model/PointFile.h"
#include "Model/TextureManager.h"
#include "Renderer/Camera.h"
#include "Renderer/EntityModelRendererManager.h"
#include "Renderer/MapRenderer.h"
#include "Renderer/SharedResources.h"
#include "Renderer/TextureRendererManager.h"
#include "Utility/CommandProcessor.h"
#include "Utility/Console.h"
#include "Utility/Grid.h"
#include "Utility/List.h"
#include "Utility/Preferences.h"
#include "View/AbstractApp.h"
#include "View/CameraAnimation.h"
#include "View/CommandIds.h"
#include "View/EditorFrame.h"
#include "View/EntityInspector.h"
#include "View/FaceInspector.h"
#include "View/FlashSelectionAnimation.h"
#include "View/Inspector.h"
#include "View/MapGLCanvas.h"
#include "View/MapPropertiesDialog.h"
#include "View/ViewOptions.h"

#include <wx/clipbrd.h>

namespace TrenchBroom {
    namespace View {
        BEGIN_EVENT_TABLE(EditorView, wxView)
        EVT_CAMERA_MOVE(EditorView::OnCameraMove)
        EVT_CAMERA_LOOK(EditorView::OnCameraLook)
        EVT_CAMERA_ORBIT(EditorView::OnCameraOrbit)
        EVT_CAMERA_SET(EditorView::OnCameraSet)

        EVT_MENU(wxID_NEW, EditorView::OnFileNew)
        EVT_MENU(wxID_OPEN, EditorView::OnFileOpen)
        EVT_MENU(wxID_SAVE, EditorView::OnFileSave)
        EVT_MENU(wxID_SAVEAS, EditorView::OnFileSaveAs)
        EVT_MENU(CommandIds::Menu::FileLoadPointFile, EditorView::OnFileLoadPointFile)
        EVT_MENU(CommandIds::Menu::FileUnloadPointFile, EditorView::OnFileUnloadPointFile)
        EVT_MENU(wxID_CLOSE, EditorView::OnFileClose)

        EVT_MENU(wxID_UNDO, EditorView::OnUndo)
        EVT_MENU(wxID_REDO, EditorView::OnRedo)

        EVT_MENU(wxID_CUT, EditorView::OnEditCut)
        EVT_MENU(wxID_COPY, EditorView::OnEditCopy)
        EVT_MENU(wxID_PASTE, EditorView::OnEditPaste)
        EVT_MENU(wxID_DELETE, EditorView::OnEditDelete)

        EVT_MENU(CommandIds::Menu::EditSelectAll, EditorView::OnEditSelectAll)
        EVT_MENU(CommandIds::Menu::EditSelectSiblings, EditorView::OnEditSelectSiblings)
        EVT_MENU(CommandIds::Menu::EditSelectTouching, EditorView::OnEditSelectTouching)
        EVT_MENU(CommandIds::Menu::EditSelectNone, EditorView::OnEditSelectNone)

        EVT_MENU(CommandIds::Menu::EditHideSelected, EditorView::OnEditHideSelected)
        EVT_MENU(CommandIds::Menu::EditHideUnselected, EditorView::OnEditHideUnselected)
        EVT_MENU(CommandIds::Menu::EditUnhideAll, EditorView::OnEditUnhideAll)

        EVT_MENU(CommandIds::Menu::EditLockSelected, EditorView::OnEditLockSelected)
        EVT_MENU(CommandIds::Menu::EditLockUnselected, EditorView::OnEditLockUnselected)
        EVT_MENU(CommandIds::Menu::EditUnlockAll, EditorView::OnEditUnlockAll)

        EVT_MENU(CommandIds::Menu::EditToggleClipTool, EditorView::OnEditToggleClipTool)
        EVT_MENU(CommandIds::Menu::EditToggleClipSide, EditorView::OnEditToggleClipSide)
        EVT_MENU(CommandIds::Menu::EditPerformClip, EditorView::OnEditPerformClip)
        EVT_MENU(CommandIds::Menu::EditToggleVertexTool, EditorView::OnEditToggleVertexTool)
        EVT_MENU(CommandIds::Menu::EditToggleRotateObjectsTool, EditorView::OnEditToggleRotateObjectsTool)

        EVT_MENU(CommandIds::Menu::EditMoveTexturesUp, EditorView::OnEditMoveTexturesUp)
        EVT_MENU(CommandIds::Menu::EditMoveTexturesRight, EditorView::OnEditMoveTexturesRight)
        EVT_MENU(CommandIds::Menu::EditMoveTexturesDown, EditorView::OnEditMoveTexturesDown)
        EVT_MENU(CommandIds::Menu::EditMoveTexturesLeft, EditorView::OnEditMoveTexturesLeft)
        EVT_MENU(CommandIds::Menu::EditRotateTexturesCW, EditorView::OnEditRotateTexturesCW)
        EVT_MENU(CommandIds::Menu::EditRotateTexturesCCW, EditorView::OnEditRotateTexturesCCW)

        EVT_MENU(CommandIds::Menu::EditMoveTexturesUpFine, EditorView::OnEditMoveTexturesUpFine)
        EVT_MENU(CommandIds::Menu::EditMoveTexturesRightFine, EditorView::OnEditMoveTexturesRightFine)
        EVT_MENU(CommandIds::Menu::EditMoveTexturesDownFine, EditorView::OnEditMoveTexturesDownFine)
        EVT_MENU(CommandIds::Menu::EditMoveTexturesLeftFine, EditorView::OnEditMoveTexturesLeftFine)
        EVT_MENU(CommandIds::Menu::EditRotateTexturesCWFine, EditorView::OnEditRotateTexturesCWFine)
        EVT_MENU(CommandIds::Menu::EditRotateTexturesCCWFine, EditorView::OnEditRotateTexturesCCWFine)

        EVT_MENU(CommandIds::Menu::EditMoveObjectsForward, EditorView::OnEditMoveObjectsForward)
        EVT_MENU(CommandIds::Menu::EditMoveObjectsRight, EditorView::OnEditMoveObjectsRight)
        EVT_MENU(CommandIds::Menu::EditMoveObjectsBackward, EditorView::OnEditMoveObjectsBackward)
        EVT_MENU(CommandIds::Menu::EditMoveObjectsLeft, EditorView::OnEditMoveObjectsLeft)
        EVT_MENU(CommandIds::Menu::EditMoveObjectsUp, EditorView::OnEditMoveObjectsUp)
        EVT_MENU(CommandIds::Menu::EditMoveObjectsDown, EditorView::OnEditMoveObjectsDown)
        EVT_MENU(CommandIds::Menu::EditRollObjectsCW, EditorView::OnEditRollObjectsCW)
        EVT_MENU(CommandIds::Menu::EditRollObjectsCCW, EditorView::OnEditRollObjectsCCW)
        EVT_MENU(CommandIds::Menu::EditPitchObjectsCW, EditorView::OnEditPitchObjectsCW)
        EVT_MENU(CommandIds::Menu::EditPitchObjectsCCW, EditorView::OnEditPitchObjectsCCW)
        EVT_MENU(CommandIds::Menu::EditYawObjectsCW, EditorView::OnEditYawObjectsCW)
        EVT_MENU(CommandIds::Menu::EditYawObjectsCCW, EditorView::OnEditYawObjectsCCW)
        EVT_MENU(CommandIds::Menu::EditFlipObjectsHorizontally, EditorView::OnEditFlipObjectsH)
        EVT_MENU(CommandIds::Menu::EditFlipObjectsVertically, EditorView::OnEditFlipObjectsV)
        EVT_MENU(CommandIds::Menu::EditDuplicateObjects, EditorView::OnEditDuplicateObjects)
        EVT_MENU(CommandIds::Menu::EditSnapVertices, EditorView::OnEditSnapVertices)
        EVT_MENU(CommandIds::Menu::EditCorrectVertices, EditorView::OnEditCorrectVertices)

        EVT_MENU(CommandIds::Menu::EditMoveVerticesForward, EditorView::OnEditMoveVerticesForward)
        EVT_MENU(CommandIds::Menu::EditMoveVerticesBackward, EditorView::OnEditMoveVerticesBackward)
        EVT_MENU(CommandIds::Menu::EditMoveVerticesLeft, EditorView::OnEditMoveVerticesLeft)
        EVT_MENU(CommandIds::Menu::EditMoveVerticesRight, EditorView::OnEditMoveVerticesRight)
        EVT_MENU(CommandIds::Menu::EditMoveVerticesUp, EditorView::OnEditMoveVerticesUp)
        EVT_MENU(CommandIds::Menu::EditMoveVerticesDown, EditorView::OnEditMoveVerticesDown)

        EVT_MENU(CommandIds::Menu::EditToggleTextureLock, EditorView::OnEditToggleTextureLock)
        EVT_MENU(CommandIds::Menu::EditShowMapProperties, EditorView::OnEditShowMapProperties)

        EVT_MENU(CommandIds::Menu::ViewToggleShowGrid, EditorView::OnViewToggleShowGrid)
        EVT_MENU(CommandIds::Menu::ViewToggleSnapToGrid, EditorView::OnViewToggleSnapToGrid)
        EVT_MENU(CommandIds::Menu::ViewIncGridSize, EditorView::OnViewIncGridSize)
        EVT_MENU(CommandIds::Menu::ViewDecGridSize, EditorView::OnViewDecGridSize)
        EVT_MENU_RANGE(CommandIds::Menu::ViewSetGridSize1, CommandIds::Menu::ViewSetGridSize256, EditorView::OnViewSetGridSize)

        EVT_MENU(CommandIds::Menu::ViewMoveCameraForward, EditorView::OnViewMoveCameraForward)
        EVT_MENU(CommandIds::Menu::ViewMoveCameraBackward, EditorView::OnViewMoveCameraBackward)
        EVT_MENU(CommandIds::Menu::ViewMoveCameraLeft, EditorView::OnViewMoveCameraLeft)
        EVT_MENU(CommandIds::Menu::ViewMoveCameraRight, EditorView::OnViewMoveCameraRight)
        EVT_MENU(CommandIds::Menu::ViewMoveCameraUp, EditorView::OnViewMoveCameraUp)
        EVT_MENU(CommandIds::Menu::ViewMoveCameraDown, EditorView::OnViewMoveCameraDown)
        EVT_MENU(CommandIds::Menu::ViewCenterCameraOnSelection, EditorView::OnViewCenterCameraOnSelection)
        EVT_MENU(CommandIds::Menu::ViewMoveCameraToNextPoint, EditorView::OnViewMoveCameraToNextPoint)
        EVT_MENU(CommandIds::Menu::ViewMoveCameraToPreviousPoint, EditorView::OnViewMoveCameraToPreviousPoint)

        EVT_UPDATE_UI(wxID_SAVE, EditorView::OnUpdateMenuItem)
        EVT_UPDATE_UI(wxID_UNDO, EditorView::OnUpdateMenuItem)
        EVT_UPDATE_UI(wxID_REDO, EditorView::OnUpdateMenuItem)
        EVT_UPDATE_UI(wxID_CUT, EditorView::OnUpdateMenuItem)
        EVT_UPDATE_UI(wxID_COPY, EditorView::OnUpdateMenuItem)
        EVT_UPDATE_UI(wxID_PASTE, EditorView::OnUpdateMenuItem)
        EVT_UPDATE_UI(wxID_DELETE, EditorView::OnUpdateMenuItem)
        EVT_UPDATE_UI_RANGE(CommandIds::Menu::Lowest, CommandIds::Menu::Highest, EditorView::OnUpdateMenuItem)

        EVT_MENU(CommandIds::CreateEntityPopupMenu::ReparentBrushes, EditorView::OnPopupReparentBrushes)
        EVT_UPDATE_UI(CommandIds::CreateEntityPopupMenu::ReparentBrushes, EditorView::OnPopupUpdateReparentBrushesMenuItem)
        EVT_MENU(CommandIds::CreateEntityPopupMenu::MoveBrushesToWorld, EditorView::OnPopupMoveBrushesToWorld)
        EVT_UPDATE_UI(CommandIds::CreateEntityPopupMenu::MoveBrushesToWorld, EditorView::OnPopupUpdateMoveBrushesToWorldMenuItem)
        EVT_MENU_RANGE(CommandIds::CreateEntityPopupMenu::LowestPointEntityItem, CommandIds::CreateEntityPopupMenu::HighestPointEntityItem, EditorView::OnPopupCreatePointEntity)
        EVT_UPDATE_UI_RANGE(CommandIds::CreateEntityPopupMenu::LowestPointEntityItem, CommandIds::CreateEntityPopupMenu::HighestPointEntityItem, EditorView::OnPopupUpdatePointMenuItem)

        EVT_MENU_RANGE(CommandIds::CreateEntityPopupMenu::LowestBrushEntityItem, CommandIds::CreateEntityPopupMenu::HighestBrushEntityItem, EditorView::OnPopupCreateBrushEntity)
        EVT_UPDATE_UI_RANGE(CommandIds::CreateEntityPopupMenu::LowestBrushEntityItem, CommandIds::CreateEntityPopupMenu::HighestBrushEntityItem, EditorView::OnPopupUpdateBrushMenuItem)

        END_EVENT_TABLE()

        IMPLEMENT_DYNAMIC_CLASS(EditorView, wxView)

        void EditorView::submit(wxCommand* command, bool store) {
            mapDocument().GetCommandProcessor()->Submit(command, store);
        }

        Vec3f EditorView::moveDelta(Direction direction, bool snapToGrid) {
            Vec3f moveDirection;
            switch (direction) {
                case DUp:
                    moveDirection = Vec3f::PosZ;
                    break;
                case DRight:
                    moveDirection = m_camera->right().firstAxis();
                    break;
                case DDown:
                    moveDirection = Vec3f::NegZ;
                    break;
                case DLeft:
                    moveDirection = (m_camera->right() * -1.0f).firstAxis();
                    break;
                case DForward:
                    moveDirection = m_camera->direction().firstAxis();
                    if (moveDirection.firstComponent() == Axis::AZ)
                        moveDirection = m_camera->direction().secondAxis();
                    break;
                case DBackward:
                    moveDirection = (m_camera->direction() * -1.0f).firstAxis();
                    if (moveDirection.firstComponent() == Axis::AZ)
                        moveDirection = (m_camera->direction() * -1.0f).secondAxis();
                    break;
            }

            float dist = snapToGrid ? static_cast<float>(mapDocument().grid().actualSize()) : 1.0f;
            return moveDirection * dist;
        }

        void EditorView::moveTextures(Direction direction, bool snapToGrid) {
            float distance = snapToGrid ? static_cast<float>(mapDocument().grid().actualSize()) : 1.0f;

            Model::EditStateManager& editStateManager = mapDocument().editStateManager();
            const Model::FaceList& faces = editStateManager.selectedFaces();
            wxString actionName = faces.size() == 1 ? wxT("Move Texture") : wxT("Move Textures");

            Controller::MoveTexturesCommand* command = Controller::MoveTexturesCommand::moveTextures(mapDocument(), actionName, camera().up(), camera().right(), direction, distance);
            submit(command);
        }

        void EditorView::rotateTextures(bool clockwise, bool snapToGrid) {
            float angle = snapToGrid ? mapDocument().grid().angle() : 1.0f;

            Model::EditStateManager& editStateManager = mapDocument().editStateManager();
            const Model::FaceList& faces = editStateManager.selectedFaces();

            Controller::RotateTexturesCommand* command = NULL;
            if (clockwise)
                command = Controller::RotateTexturesCommand::rotateClockwise(mapDocument(), faces, angle);
            else
                command = Controller::RotateTexturesCommand::rotateCounterClockwise(mapDocument(), faces, angle);
            submit(command);
        }

        void EditorView::moveObjects(Direction direction, bool snapToGrid) {
            Vec3f delta = moveDelta(direction, snapToGrid);

            Model::EditStateManager& editStateManager = mapDocument().editStateManager();
            const Model::EntityList& entities = editStateManager.selectedEntities();
            const Model::BrushList& brushes = editStateManager.selectedBrushes();

            Controller::MoveObjectsCommand* command = Controller::MoveObjectsCommand::moveObjects(mapDocument(), entities, brushes, delta, mapDocument().textureLock());
            submit(command);
        }

        void EditorView::rotateObjects(RotationAxis rotationAxis, bool clockwise) {
            Axis::Type absoluteAxis;
            switch (rotationAxis) {
                case ARoll:
                    absoluteAxis = m_camera->direction().firstComponent();
                    break;
                case APitch:
                    absoluteAxis = m_camera->right().firstComponent();
                    break;
                default:
                    absoluteAxis = Axis::AZ;
                    break;
            }

            Model::EditStateManager& editStateManager = mapDocument().editStateManager();
            const Model::EntityList& entities = editStateManager.selectedEntities();
            const Model::BrushList& brushes = editStateManager.selectedBrushes();
            assert(entities.size() + brushes.size() > 0);

            Vec3f center = mapDocument().grid().referencePoint(editStateManager.bounds());
            Controller::RotateObjects90Command* command = NULL;
            if (clockwise)
                command = Controller::RotateObjects90Command::rotateClockwise(mapDocument(), entities, brushes, absoluteAxis, center, mapDocument().textureLock());
            else
                command = Controller::RotateObjects90Command::rotateCounterClockwise(mapDocument(), entities, brushes, absoluteAxis, center, mapDocument().textureLock());
            submit(command);
        }

        void EditorView::flipObjects(bool horizontally) {
            Axis::Type axis = horizontally ? m_camera->right().firstComponent() : Axis::AZ;

            Model::EditStateManager& editStateManager = mapDocument().editStateManager();
            const Model::EntityList& entities = editStateManager.selectedEntities();
            const Model::BrushList& brushes = editStateManager.selectedBrushes();
            assert(entities.size() + brushes.size() > 0);

            Vec3f center = mapDocument().grid().referencePoint(editStateManager.bounds());
            Controller::FlipObjectsCommand* command = Controller::FlipObjectsCommand::flip(mapDocument(), entities, brushes, axis, center, mapDocument().textureLock());
            submit(command);
        }

        void EditorView::moveVertices(Direction direction, bool snapToGrid) {
            assert(inputController().moveVerticesToolActive());

            if (inputController().moveVerticesTool().hasSelection()) {
                Vec3f delta = moveDelta(direction, snapToGrid);
                inputController().moveVerticesTool().moveVertices(delta);
            }
        }

        void EditorView::removeObjects(const wxString& actionName) {
            Model::EditStateManager& editStateManager = mapDocument().editStateManager();
            const Model::EntityList entities = editStateManager.selectedEntities();
            const Model::BrushList brushes = editStateManager.selectedBrushes();

            Controller::ChangeEditStateCommand* changeEditStateCommand = Controller::ChangeEditStateCommand::deselectAll(mapDocument());
            Controller::RemoveObjectsCommand* deleteObjectsCommand = Controller::RemoveObjectsCommand::removeObjects(mapDocument(), entities, brushes);

            wxCommandProcessor* commandProcessor = mapDocument().GetCommandProcessor();
            CommandProcessor::BeginGroup(commandProcessor, actionName);
            commandProcessor->Submit(changeEditStateCommand);
            commandProcessor->Submit(deleteObjectsCommand);
            CommandProcessor::EndGroup(commandProcessor);
        }

        EditorView::EditorView() :
        wxView(),
        m_animationManager(new AnimationManager()),
        m_camera(NULL),
        m_renderer(NULL),
        m_filter(NULL),
        m_viewOptions(NULL),
        m_createEntityPopupMenu(NULL),
        m_createPointEntityMenu(NULL) {}

        EditorView::~EditorView() {
            m_animationManager->Delete();
            m_animationManager = NULL;
        }
        
        ViewOptions& EditorView::viewOptions() const {
            return *m_viewOptions;
        }

        Model::Filter& EditorView::filter() const {
            return *m_filter;
        }

        Model::MapDocument& EditorView::mapDocument() const {
            return *static_cast<Model::MapDocument*>(GetDocument());
        }

        Renderer::Camera& EditorView::camera() const {
            return *m_camera;
        }

        Renderer::MapRenderer& EditorView::renderer() const {
            return *m_renderer;
        }

        View::Inspector& EditorView::inspector() const {
            EditorFrame* frame = static_cast<EditorFrame*>(GetFrame());
            return frame->inspector();
        }

        Utility::Console& EditorView::console() const {
            return mapDocument().console();
        }

        Controller::InputController& EditorView::inputController() const {
            EditorFrame* frame = static_cast<EditorFrame*>(GetFrame());
            return frame->mapCanvas().inputController();
        }

        wxMenu* EditorView::createEntityPopupMenu() {
            if (m_createEntityPopupMenu == NULL) {
                Model::EntityDefinitionManager& definitionManager = mapDocument().definitionManager();
                Model::EntityDefinitionManager::EntityDefinitionGroups::const_iterator groupIt, groupEnd;
                Model::EntityDefinitionList::const_iterator defIt, defEnd;

                int id = 0;
                wxMenu* pointMenu = new wxMenu();
                pointMenu->SetEventHandler(this);

                Model::EntityDefinitionManager::EntityDefinitionGroups groups = definitionManager.groups(Model::EntityDefinition::PointEntity);
                for (groupIt = groups.begin(), groupEnd = groups.end(); groupIt != groupEnd; ++groupIt) {
                    const String& groupName = groupIt->first;
                    wxMenu* groupMenu = new wxMenu();
                    groupMenu->SetEventHandler(this);
                    
                    const Model::EntityDefinitionList& definitions = groupIt->second;
                    for (defIt = definitions.begin(), defEnd = definitions.end(); defIt != defEnd; ++defIt) {
                        Model::EntityDefinition& definition = **defIt;
                        groupMenu->Append(CommandIds::CreateEntityPopupMenu::LowestPointEntityItem + id++, definition.shortName());
                    }
                    
                    pointMenu->AppendSubMenu(groupMenu, groupName);
                }
                

                m_createPointEntityMenu = pointMenu;

                id = 0;
                wxMenu* brushMenu = new wxMenu();
                brushMenu->SetEventHandler(this);
                
                groups = definitionManager.groups(Model::EntityDefinition::BrushEntity);
                for (groupIt = groups.begin(), groupEnd = groups.end(); groupIt != groupEnd; ++groupIt) {
                    const String& groupName = groupIt->first;
                    wxMenu* groupMenu = new wxMenu();
                    groupMenu->SetEventHandler(this);
                    
                    const Model::EntityDefinitionList& definitions = groupIt->second;
                    for (defIt = definitions.begin(), defEnd = definitions.end(); defIt != defEnd; ++defIt) {
                        Model::EntityDefinition& definition = **defIt;
                        if (definition.name() != Model::Entity::WorldspawnClassname)
                            groupMenu->Append(CommandIds::CreateEntityPopupMenu::LowestBrushEntityItem + id, definition.shortName());
                        ++id;
                    }
                    
                    brushMenu->AppendSubMenu(groupMenu, groupName);
                }

                m_createEntityPopupMenu = new wxMenu();
                m_createEntityPopupMenu->SetEventHandler(this);

                m_createEntityPopupMenu->Append(CommandIds::CreateEntityPopupMenu::ReparentBrushes, wxT("Move Brushes to..."));
                m_createEntityPopupMenu->Append(CommandIds::CreateEntityPopupMenu::MoveBrushesToWorld, wxT("Move Brushes to World"));
                m_createEntityPopupMenu->AppendSeparator();
                m_createEntityPopupMenu->AppendSubMenu(pointMenu, wxT("Create Point Entity"));
                m_createEntityPopupMenu->AppendSubMenu(brushMenu, wxT("Create Brush Entity"));
            }

            return m_createEntityPopupMenu;
        }

        void EditorView::setModified(bool modified) {
            wxFrame* frame = wxDynamicCast(GetFrame(), wxFrame);
#if defined __APPLE__
            frame->OSXSetModified(modified);
#else
            frame->SetTitle(mapDocument().GetTitle() + (GetDocument()->IsModified() ? wxT(" *") : wxT("")));
#endif
        }

        bool EditorView::OnCreate(wxDocument* doc, long flags) {
            m_viewOptions = new ViewOptions();
            m_filter = new Model::DefaultFilter(*m_viewOptions);

            Preferences::PreferenceManager& prefs = Preferences::PreferenceManager::preferences();
            float fieldOfVision = prefs.getFloat(Preferences::CameraFieldOfVision);
            float nearPlane = prefs.getFloat(Preferences::CameraNearPlane);
            float farPlane = prefs.getFloat(Preferences::CameraFarPlane);
            Vec3f position(0.0f, 0.0f, 0.0f);
            Vec3f direction(1.0f, 0.0f, 0.0f);
            m_camera = new Renderer::Camera(fieldOfVision, nearPlane, farPlane, position, direction);

            Model::MapDocument& document = *static_cast<Model::MapDocument*>(doc);
            m_renderer = new Renderer::MapRenderer(document);

            EditorFrame* frame = new EditorFrame(document, *this);
            console().setTextCtrl(frame->logView());

            SetFrame(frame);
            frame->Show();

            return wxView::OnCreate(doc, flags);
        }

        void EditorView::OnUpdate(wxView* sender, wxObject* hint) {
            if (hint != NULL) {
                Controller::Command* command = static_cast<Controller::Command*>(hint);
                switch (command->type()) {
                    case Controller::Command::ChangeGrid:
                        inputController().gridChange();
                        break;
                    case Controller::Command::LoadMap:
                        m_renderer->loadMap();
                        inspector().faceInspector().updateFaceAttributes();
                        inspector().faceInspector().updateTextureBrowser();
                        inspector().faceInspector().updateSelectedTexture();
                        //inspector().faceInspector().updateTextureCollectionList();
                        inspector().entityInspector().updateProperties();
                        inspector().entityInspector().updateEntityBrowser();
                        inputController().objectsChange();

                        static_cast<EditorFrame*>(GetFrame())->updateMenuBar();
                        break;
                    case Controller::Command::ClearMap:
                        m_renderer->clearMap();
                        inspector().faceInspector().updateFaceAttributes();
                        inspector().faceInspector().updateTextureBrowser();
                        inspector().faceInspector().updateSelectedTexture();
                        //inspector().faceInspector().updateTextureCollectionList();
                        inspector().entityInspector().updateProperties();
                        inspector().entityInspector().updateEntityBrowser();
                        inputController().objectsChange();

                        static_cast<EditorFrame*>(GetFrame())->updateMenuBar();
                        break;
                    case Controller::Command::ChangeEditState: {
                        Controller::ChangeEditStateCommand* changeEditStateCommand = static_cast<Controller::ChangeEditStateCommand*>(command);
                        m_renderer->changeEditState(changeEditStateCommand->changeSet());

                        EditorFrame* frame = static_cast<EditorFrame*>(GetFrame());
                        frame->updateMenuBar();
                        inputController().editStateChange(changeEditStateCommand->changeSet());
                        if (mapDocument().editStateManager().selectedBrushes().empty() && inputController().clipToolActive())
                            inputController().toggleClipTool();

                        inspector().faceInspector().updateFaceAttributes();
                        inspector().faceInspector().updateSelectedTexture();
                        inspector().entityInspector().updateProperties();
                        break;
                    }
                    case Controller::Command::InvalidateRendererEntityState:
                        m_renderer->invalidateEntities();
                        break;
                    case Controller::Command::InvalidateRendererBrushState:
                        m_renderer->invalidateBrushes();
                        break;
                    case Controller::Command::InvalidateRendererState:
                        m_renderer->invalidateAll();
                        break;
                    case Controller::Command::InvalidateEntityModelRendererCache:
                        mapDocument().invalidateSearchPaths();
                        m_renderer->invalidateEntityModelRendererCache();
                        inspector().entityInspector().updateEntityBrowser();
                        break;
                    case Controller::Command::InvalidateInstancedRenderers:
                        inputController().moveVerticesTool().resetInstancedRenderers();
                        break;
                    case Controller::Command::SetFaceAttributes:
                    case Controller::Command::MoveTextures:
                    case Controller::Command::RotateTextures: {
                        m_renderer->invalidateSelectedBrushes();
                        inspector().faceInspector().updateFaceAttributes();
                        inspector().faceInspector().updateSelectedTexture();
                        inspector().faceInspector().updateTextureBrowser();
                        break;
                    }
                    case Controller::Command::RemoveTextureCollection:
                    case Controller::Command::MoveTextureCollectionUp:
                    case Controller::Command::MoveTextureCollectionDown: {
                        mapDocument().sharedResources().textureRendererManager().invalidate();
                    case Controller::Command::AddTextureCollection:
                        m_renderer->invalidateAll();
                        inspector().faceInspector().updateFaceAttributes();
                        inspector().faceInspector().updateTextureBrowser();
                        inspector().faceInspector().updateSelectedTexture();
                        //inspector().faceInspector().updateTextureCollectionList();
                        inspector().entityInspector().updateProperties();
                        break;
                    }
                    case Controller::Command::SetEntityPropertyKey:
                    case Controller::Command::SetEntityPropertyValue:
                    case Controller::Command::RemoveEntityProperty: {
                        m_renderer->invalidateEntities();
                        m_renderer->invalidateSelectedEntityModelRendererCache();
                        inspector().entityInspector().updateProperties();
                        inputController().objectsChange();
                        break;
                    }
                    case Controller::Command::AddObjects: {
                        Controller::AddObjectsCommand* addObjectsCommand = static_cast<Controller::AddObjectsCommand*>(command);
                        if (addObjectsCommand->state() == Controller::Command::Doing)
                            m_renderer->addEntities(addObjectsCommand->addedEntities());
                        else
                            m_renderer->removeEntities(addObjectsCommand->addedEntities());
                        if (addObjectsCommand->hasAddedBrushes())
                            m_renderer->invalidateBrushes();
                        inspector().faceInspector().updateTextureBrowser();
                        break;
                    }
                    case Controller::Command::MoveObjects:
                    case Controller::Command::RotateObjects:
                    case Controller::Command::FlipObjects: {
                    case Controller::Command::MoveVertices:
                    case Controller::Command::SnapVertices:
                    case Controller::Command::ResizeBrushes:
                        m_renderer->invalidateSelectedBrushes();
                        m_renderer->invalidateSelectedEntities();
                        inspector().entityInspector().updateProperties();
                        inputController().objectsChange();
                        break;
                    }
                    case Controller::Command::RemoveObjects: {
                        Controller::RemoveObjectsCommand* removeObjectsCommand = static_cast<Controller::RemoveObjectsCommand*>(command);
                        if (removeObjectsCommand->state() == Controller::Command::Doing)
                            m_renderer->removeEntities(removeObjectsCommand->removedEntities());
                        else
                            m_renderer->addEntities(removeObjectsCommand->removedEntities());
                        if (!removeObjectsCommand->removedBrushes().empty())
                            m_renderer->invalidateBrushes();
                        break;
                        inspector().faceInspector().updateTextureBrowser();
                    }
                    case Controller::Command::ReparentBrushes:
                        m_renderer->invalidateSelectedBrushes();
                        m_renderer->invalidateEntities();
                        m_renderer->invalidateSelectedEntities();
                        inspector().entityInspector().updateProperties();
                        inputController().objectsChange();
                        break;
                    case Controller::Command::UpdateFigures:
                        break;
                    case Controller::Command::SetMod:
                    case Controller::Command::SetEntityDefinitionFile:
                        mapDocument().sharedResources().modelRendererManager().clearMismatches();
                        m_renderer->invalidateEntityModelRendererCache();
                        inspector().entityInspector().updateProperties();
                        inspector().entityInspector().updateEntityBrowser();
                        inputController().objectsChange();
                        m_renderer->invalidateAll();
                        break;
                    default:
                        break;
                }
            }

            EditorFrame* frame = static_cast<EditorFrame*>(GetFrame());
            if (frame != NULL)
                frame->mapCanvas().Refresh();
        }

        void EditorView::OnChangeFilename() {
            EditorFrame* frame = wxDynamicCast(GetFrame(), EditorFrame);
            if (frame != NULL) {
#if defined __APPLE__
                frame->SetTitle(mapDocument().GetTitle());
#else
                frame->SetTitle(mapDocument().GetTitle() + (GetDocument()->IsModified() ? wxT(" *") : wxT("")));
#endif
                frame->SetRepresentedFilename(mapDocument().GetFilename());
            }
        }

        void EditorView::OnDraw(wxDC* dc) {
        }

        bool EditorView::OnClose(bool deleteWindow) {
            if (!wxView::OnClose(deleteWindow))
                return false;

            if (deleteWindow) {
                EditorFrame* frame = static_cast<EditorFrame*>(GetFrame());
                if (frame != NULL) {
					frame->Disable();
                    frame->disableProcessing();
                    frame->Destroy(); // don't call close because that method will try to destroy the document again
				}
            }

            if (m_filter != NULL) {
                delete m_filter;
                m_filter = NULL;
            }
            if (m_viewOptions != NULL) {
                delete m_viewOptions;
                m_viewOptions = NULL;
            }
            if (m_camera != NULL) {
                delete m_camera;
                m_camera = NULL;
            }
            if (m_renderer != NULL) {
                delete m_renderer;
                m_renderer = NULL;
            }
            return true;
        }

        void EditorView::OnCameraMove(Controller::CameraMoveEvent& event) {
            m_camera->moveBy(event.forward(), event.right(), event.up());
            inputController().cameraChange();
            inspector().entityInspector().updateSmartEditor();
            OnUpdate(this);
        }

        void EditorView::OnCameraLook(Controller::CameraLookEvent& event) {
            m_camera->rotate(event.hAngle(), event.vAngle());
            inputController().cameraChange();
            inspector().entityInspector().updateSmartEditor();
            OnUpdate(this);
        }

        void EditorView::OnCameraOrbit(Controller::CameraOrbitEvent& event) {
            m_camera->orbit(event.center(), event.hAngle(), event.vAngle());
            inputController().cameraChange();
            inspector().entityInspector().updateSmartEditor();
            OnUpdate(this);
        }

        void EditorView::OnCameraSet(Controller::CameraSetEvent& event) {
            m_camera->moveTo(event.position());
            m_camera->setDirection(event.direction(), event.up());
            inputController().cameraChange();
            inspector().entityInspector().updateSmartEditor();
            OnUpdate(this);
        }

        void EditorView::OnFileNew(wxCommandEvent& event) {
            GetDocumentManager()->OnFileNew(event);
        }

        void EditorView::OnFileOpen(wxCommandEvent& event) {
            GetDocumentManager()->OnFileOpen(event);
        }

        void EditorView::OnFileSave(wxCommandEvent& event) {
            GetDocument()->Save();
        }

        void EditorView::OnFileSaveAs(wxCommandEvent& event) {
            GetDocument()->SaveAs();
        }

        void EditorView::OnFileLoadPointFile(wxCommandEvent& event) {
            mapDocument().loadPointFile();
            renderer().removePointTrace();
            if (mapDocument().pointFileLoaded()) {
                Model::PointFile& pointFile = mapDocument().pointFile();
                renderer().setPointTrace(pointFile.points());

                const Vec3f position = pointFile.currentPoint() + Vec3f(0.0f, 0.0f, 16.0f);
                const Vec3f& direction = pointFile.direction();

                Controller::CameraSetEvent cameraEvent;
                cameraEvent.set(position, direction, Vec3f::PosZ);
                cameraEvent.SetEventObject(this);
                ProcessEvent(cameraEvent);
            }
            OnUpdate(this);
        }

        void EditorView::OnFileUnloadPointFile(wxCommandEvent& event) {
            mapDocument().unloadPointFile();
            renderer().removePointTrace();
            OnUpdate(this);
        }

        void EditorView::OnFileClose(wxCommandEvent& event) {
            GetDocument()->GetDocumentManager()->CloseDocument(GetDocument());
        }

        void EditorView::OnUndo(wxCommandEvent& event) {
            GetDocumentManager()->OnUndo(event);
        }

        void EditorView::OnRedo(wxCommandEvent& event) {
            GetDocumentManager()->OnRedo(event);
        }

        void EditorView::OnEditCut(wxCommandEvent& event) {
            if (wxTextCtrl* textCtrl = wxDynamicCast(GetFrame()->FindFocus(), wxTextCtrl)) {
                textCtrl->Cut();
            } else {
                OnEditCopy(event);
                removeObjects(wxT("Cut"));
            }
        }

        void EditorView::OnEditCopy(wxCommandEvent& event) {
            if (wxTextCtrl* textCtrl = wxDynamicCast(GetFrame()->FindFocus(), wxTextCtrl)) {
                textCtrl->Copy();
            } else {
                Model::EditStateManager& editStateManager = mapDocument().editStateManager();
                assert(editStateManager.selectionMode() == Model::EditStateManager::SMFaces ||
                       editStateManager.selectionMode() == Model::EditStateManager::SMEntities ||
                       editStateManager.selectionMode() == Model::EditStateManager::SMBrushes ||
                       editStateManager.selectionMode() == Model::EditStateManager::SMEntitiesAndBrushes);

                if (wxTheClipboard->Open()) {
                    StringStream clipboardData;
                    IO::MapWriter mapWriter;
                    if (editStateManager.selectionMode() == Model::EditStateManager::SMFaces)
                        mapWriter.writeFacesToStream(editStateManager.selectedFaces(), clipboardData);
                    else
                        mapWriter.writeObjectsToStream(editStateManager.selectedEntities(), editStateManager.selectedBrushes(), clipboardData);

                    wxTheClipboard->SetData(new wxTextDataObject(clipboardData.str()));
                    wxTheClipboard->Close();
                }
            }
        }

        void EditorView::OnEditPaste(wxCommandEvent& event) {
            if (wxTextCtrl* textCtrl = wxDynamicCast(GetFrame()->FindFocus(), wxTextCtrl)) {
                textCtrl->Paste();
            } else {
                if (wxTheClipboard->Open()) {
                    if (wxTheClipboard->IsSupported(wxDF_TEXT)) {
                        Model::EntityList entities;
                        Model::BrushList brushes;
                        Model::FaceList faces;

                        wxTextDataObject clipboardData;
                        wxTheClipboard->GetData(clipboardData);
                        StringStream stream;
                        stream.str(clipboardData.GetText().ToStdString());
                        IO::MapParser mapParser(stream, console());

                        if (mapParser.parseFaces(mapDocument().map().worldBounds(), faces)) {
                            assert(!faces.empty());

                            Model::Face& face = *faces.back();
                            Model::TextureManager& textureManager = mapDocument().textureManager();
                            Model::Texture* texture = textureManager.texture(face.textureName());
                            face.setTexture(texture);

                            const Model::FaceList& selectedFaces = mapDocument().editStateManager().selectedFaces();
                            if (!selectedFaces.empty()) {
                                Controller::SetFaceAttributesCommand* command = new Controller::SetFaceAttributesCommand(mapDocument(), selectedFaces, wxT("Paste Faces"));
                                command->setTemplate(face);
                                submit(command);

                                if (faces.size() == 1)
                                    mapDocument().console().info("Pasted 1 face from clipboard", faces.size());
                                else
                                    mapDocument().console().info("Pasted last of %d faces from clipboard", faces.size());
                            } else {
                                mapDocument().console().warn("Could not paste faces because no faces are selected");
                            }
                        } else if (mapParser.parseEntities(mapDocument().map().worldBounds(), entities) ||
                                   mapParser.parseBrushes(mapDocument().map().worldBounds(), brushes)) {
                            assert(entities.empty() != brushes.empty());

                            Model::EntityList selectEntities;
                            Model::BrushList selectBrushes = brushes;

                            Model::EntityList::iterator entityIt, entityEnd;
                            for (entityIt = entities.begin(), entityEnd = entities.end(); entityIt != entityEnd; ++entityIt) {
                                Model::Entity& entity = **entityIt;
                                const Model::BrushList& entityBrushes = entity.brushes();
                                if (!entityBrushes.empty())
                                    selectBrushes.insert(selectBrushes.begin(), entityBrushes.begin(), entityBrushes.end());
                                else
                                    selectEntities.push_back(&entity);
                            }

<<<<<<< HEAD
=======
                            // correct vertex rounding errors
                            Model::BrushList::iterator brushIt, brushEnd;
                            for (brushIt = selectBrushes.begin(), brushEnd = selectBrushes.end(); brushIt != brushEnd; ++brushIt) {
                                Model::Brush& brush = **brushIt;
                                brush.snap(0);
                            }

                            BBox bounds = Model::MapObject::bounds(entities, brushes);
                            Vec3f delta = camera().defaultPoint() - mapDocument().grid().snap(bounds.center());
                            delta = mapDocument().grid().snap(delta);

>>>>>>> cc824b24
                            Controller::AddObjectsCommand* addObjectsCommand = Controller::AddObjectsCommand::addObjects(mapDocument(), entities, brushes);
                            Controller::ChangeEditStateCommand* changeEditStateCommand = Controller::ChangeEditStateCommand::replace(mapDocument(), selectEntities, selectBrushes);
                            Controller::MoveObjectsCommand* moveObjectsCommand = NULL;

                            Model::EditStateManager& editStateManager = mapDocument().editStateManager();
                            if (editStateManager.hasSelectedObjects()) {
                                const BBox selectedBounds = editStateManager.bounds();
                                const Vec3f selectedCenter = mapDocument().grid().referencePoint(selectedBounds);
                                
                                const BBox insertBounds = Model::MapObject::bounds(entities, brushes);
                                const Vec3f insertCenter = mapDocument().grid().referencePoint(insertBounds);
                                
                                const Vec3f delta = selectedCenter - insertCenter;
                                moveObjectsCommand = Controller::MoveObjectsCommand::moveObjects(mapDocument(), selectEntities, selectBrushes, delta, mapDocument().textureLock());
                            }
                            
                            wxCommandProcessor* commandProcessor = mapDocument().GetCommandProcessor();
                            CommandProcessor::BeginGroup(commandProcessor, Controller::Command::makeObjectActionName(wxT("Paste"), selectEntities, selectBrushes));
                            submit(addObjectsCommand);
                            submit(changeEditStateCommand);
                            if (moveObjectsCommand != NULL)
                                submit(moveObjectsCommand);
                            CommandProcessor::EndGroup(commandProcessor);
                            
                            StringStream message;
                            message << "Pasted "    << selectEntities.size()    << (selectEntities.size() == 1 ? " entity " : " entities");
                            message << " and "      << selectBrushes.size()     << (selectBrushes.size() == 1 ? " brush " : " brushes");
                            mapDocument().console().info(message.str());
                        } else {
                            mapDocument().console().warn("Unable to parse clipboard contents");
                        }
                    }
                    wxTheClipboard->Close();
                }
            }
        }

        void EditorView::OnEditDelete(wxCommandEvent& event) {
            if (inputController().clipToolActive() && inputController().canDeleteClipPoint())
                inputController().deleteClipPoint();
            else
                removeObjects(wxT("Delete"));
        }

        void EditorView::OnEditSelectAll(wxCommandEvent& event) {
            if (wxTextCtrl* textCtrl = wxDynamicCast(GetFrame()->FindFocus(), wxTextCtrl)) {
                textCtrl->SelectAll();
            } else {
                const Model::EntityList& entities = mapDocument().map().entities();
                Model::EntityList selectEntities;
                Model::BrushList selectBrushes;

                for (unsigned int i = 0; i < entities.size(); i++) {
                    Model::Entity& entity = *entities[i];
                    if (m_filter->entitySelectable(entity)) {
                        assert(entity.definition() == NULL || entity.definition()->type() == Model::EntityDefinition::PointEntity);
                        assert(entity.brushes().empty());
                        selectEntities.push_back(&entity);
                    } else {
                        const Model::BrushList& entityBrushes = entity.brushes();
                        for (unsigned int j = 0; j < entityBrushes.size(); j++) {
                            Model::Brush& brush = *entityBrushes[j];
                            if (m_filter->brushSelectable(brush))
                                selectBrushes.push_back(&brush);
                        }
                    }
                }

                if (!selectEntities.empty() || !selectBrushes.empty()) {
                    wxCommand* command = Controller::ChangeEditStateCommand::replace(mapDocument(), selectEntities, selectBrushes);
                    submit(command);
                }
            }
        }

        void EditorView::OnEditSelectSiblings(wxCommandEvent& event) {
            Model::EditStateManager& editStateManager = mapDocument().editStateManager();
            assert(editStateManager.selectionMode() == Model::EditStateManager::SMBrushes);

            const Model::BrushList& selectedBrushes = editStateManager.selectedBrushes();
            Model::BrushSet selectBrushesSet;

            Model::BrushList::const_iterator brushIt, brushEnd;
            for (brushIt = selectedBrushes.begin(), brushEnd = selectedBrushes.end(); brushIt != brushEnd; ++brushIt) {
                Model::Brush* brush = *brushIt;
                Model::Entity* entity = brush->entity();
                Model::BrushList entityBrushes = m_filter->selectableBrushes(entity->brushes());
                selectBrushesSet.insert(entityBrushes.begin(), entityBrushes.end());
            }

            Model::BrushList selectBrushes;
            selectBrushes.insert(selectBrushes.begin(), selectBrushesSet.begin(), selectBrushesSet.end());

            if (!selectBrushes.empty()) {
                wxCommand* command = Controller::ChangeEditStateCommand::replace(mapDocument(), selectBrushes);
                submit(command);
            }
        }

        void EditorView::OnEditSelectTouching(wxCommandEvent& event) {
            Model::EditStateManager& editStateManager = mapDocument().editStateManager();
            assert(editStateManager.selectionMode() == Model::EditStateManager::SMBrushes &&
                   editStateManager.selectedBrushes().size() == 1);

            Model::Brush* selectionBrush = editStateManager.selectedBrushes().front();
            Model::EntityList selectEntities;
            Model::BrushList selectBrushes;

            const Model::EntityList& allEntities = mapDocument().map().entities();
            Model::EntityList::const_iterator entityIt, entityEnd;
            for (entityIt = allEntities.begin(), entityEnd = allEntities.end(); entityIt != entityEnd; ++entityIt) {
                Model::Entity& entity = **entityIt;
                const Model::BrushList& entityBrushes = entity.brushes();
                if (!entityBrushes.empty()) {
                    Model::BrushList::const_iterator brushIt, brushEnd;
                    for (brushIt = entityBrushes.begin(), brushEnd = entityBrushes.end(); brushIt != brushEnd; ++brushIt) {
                        Model::Brush* brush = *brushIt;
                        if (brush != selectionBrush && selectionBrush->intersectsBrush(*brush) && m_filter->brushSelectable(*brush))
                            selectBrushes.push_back(brush);
                    }
                } else if (selectionBrush->intersectsEntity(entity) && m_filter->entitySelectable(entity)) {
                    selectEntities.push_back(&entity);
                }
            }

            Controller::ChangeEditStateCommand* select;
            if (!selectEntities.empty() || !selectBrushes.empty()) {
                select = Controller::ChangeEditStateCommand::replace(mapDocument(), selectEntities, selectBrushes);
            } else {
                select = Controller::ChangeEditStateCommand::deselectAll(mapDocument());
            }

            Controller::RemoveObjectsCommand* remove = Controller::RemoveObjectsCommand::removeBrush(mapDocument(), *selectionBrush);

            CommandProcessor::BeginGroup(mapDocument().GetCommandProcessor(), wxT("Select Touching"));
            submit(select);
            submit(remove);
            CommandProcessor::EndGroup(mapDocument().GetCommandProcessor());
        }

        void EditorView::OnEditSelectNone(wxCommandEvent& event) {
            wxCommand* command = Controller::ChangeEditStateCommand::deselectAll(mapDocument());
            submit(command);
        }

        void EditorView::OnEditHideSelected(wxCommandEvent& event) {
            Model::EditStateManager& editStateManager = mapDocument().editStateManager();
            const Model::EntityList& hideEntities = editStateManager.selectedEntities();
            const Model::BrushList& hideBrushes = editStateManager.selectedBrushes();

            assert(!hideEntities.empty() || !hideBrushes.empty());

            wxCommand* command = Controller::ChangeEditStateCommand::hide(mapDocument(), hideEntities, hideBrushes);
            submit(command);
        }

        void EditorView::OnEditHideUnselected(wxCommandEvent& event) {
            const Model::EntityList& entities = mapDocument().map().entities();
            Model::EntityList hideEntities;
            Model::BrushList hideBrushes;

            for (unsigned int i = 0; i < entities.size(); i++) {
                Model::Entity& entity = *entities[i];
                if (!entity.selected() && !entity.partiallySelected() && entity.hideable())
                    hideEntities.push_back(&entity);

                const Model::BrushList& entityBrushes = entity.brushes();
                for (unsigned int j = 0; j < entityBrushes.size(); j++) {
                    Model::Brush& brush = *entityBrushes[j];
                    if (!brush.selected() && brush.hideable())
                        hideBrushes.push_back(&brush);
                }
            }

            // might happen of all visible brushes are selected (not checking for this when enabling the menu item for performance reasons)
            if (hideEntities.empty() && hideBrushes.empty())
                return;

            wxCommand* command = Controller::ChangeEditStateCommand::hide(mapDocument(), hideEntities, hideBrushes);
            submit(command);
        }

        void EditorView::OnEditUnhideAll(wxCommandEvent& event) {
            wxCommand* command = Controller::ChangeEditStateCommand::unhideAll(mapDocument());
            submit(command);
        }

        void EditorView::OnEditLockSelected(wxCommandEvent& event) {
            Model::EditStateManager& editStateManager = mapDocument().editStateManager();
            const Model::EntityList& lockEntities = editStateManager.selectedEntities();
            const Model::BrushList& lockBrushes = editStateManager.selectedBrushes();

            wxCommand* command = Controller::ChangeEditStateCommand::lock(mapDocument(), lockEntities, lockBrushes);
            submit(command);
        }

        void EditorView::OnEditLockUnselected(wxCommandEvent& event) {
            const Model::EntityList& entities = mapDocument().map().entities();
            Model::EntityList lockEntities;
            Model::BrushList lockBrushes;

            for (unsigned int i = 0; i < entities.size(); i++) {
                Model::Entity& entity = *entities[i];
                if (!entity.selected() && !entity.partiallySelected() && entity.lockable()) {
                    lockEntities.push_back(&entity);

                    const Model::BrushList& entityBrushes = entity.brushes();
                    for (unsigned int j = 0; j < entityBrushes.size(); j++) {
                        Model::Brush& brush = *entityBrushes[j];
                        if (!brush.selected() && brush.lockable())
                            lockBrushes.push_back(&brush);
                    }
                }
            }

            // might happen of all visible brushes are selected (not checking for this when enabling the menu item for performance reasons)
            if (lockEntities.empty() && lockBrushes.empty())
                return;

            wxCommand* command = Controller::ChangeEditStateCommand::lock(mapDocument(), lockEntities, lockBrushes);
            submit(command);
        }

        void EditorView::OnEditUnlockAll(wxCommandEvent& event) {
            wxCommand* command = Controller::ChangeEditStateCommand::unlockAll(mapDocument());
            submit(command);
        }

        void EditorView::OnEditToggleClipTool(wxCommandEvent& event) {
            inputController().toggleClipTool();
            EditorFrame* frame = static_cast<EditorFrame*>(GetFrame());
            frame->updateMenuBar();
        }

        void EditorView::OnEditToggleClipSide(wxCommandEvent& event) {
            inputController().toggleClipSide();
        }

        void EditorView::OnEditPerformClip(wxCommandEvent& event) {
            inputController().performClip();
            EditorFrame* frame = static_cast<EditorFrame*>(GetFrame());
            frame->updateMenuBar();
        }

        void EditorView::OnEditToggleVertexTool(wxCommandEvent& event) {
            inputController().toggleMoveVerticesTool();
            EditorFrame* frame = static_cast<EditorFrame*>(GetFrame());
            frame->updateMenuBar();
        }

        void EditorView::OnEditToggleRotateObjectsTool(wxCommandEvent& event) {
            inputController().toggleRotateObjectsTool();
            EditorFrame* frame = static_cast<EditorFrame*>(GetFrame());
            frame->updateMenuBar();
        }

        void EditorView::OnEditMoveObjectsForward(wxCommandEvent& event) {
            moveObjects(DForward, true);
        }

        void EditorView::OnEditMoveObjectsRight(wxCommandEvent& event) {
            moveObjects(DRight, true);
        }

        void EditorView::OnEditMoveObjectsBackward(wxCommandEvent& event) {
            moveObjects(DBackward, true);
        }

        void EditorView::OnEditMoveObjectsLeft(wxCommandEvent& event) {
            moveObjects(DLeft, true);
        }

        void EditorView::OnEditMoveObjectsUp(wxCommandEvent& event) {
            moveObjects(DUp, true);
        }

        void EditorView::OnEditMoveObjectsDown(wxCommandEvent& event) {
            moveObjects(DDown, true);
        }

        void EditorView::OnEditMoveTexturesUp(wxCommandEvent& event) {
            moveTextures(DUp, true);
        }

        void EditorView::OnEditMoveTexturesRight(wxCommandEvent& event) {
            moveTextures(DRight, true);
        }

        void EditorView::OnEditMoveTexturesDown(wxCommandEvent& event) {
            moveTextures(DDown, true);
        }

        void EditorView::OnEditMoveTexturesLeft(wxCommandEvent& event) {
            moveTextures(DLeft, true);
        }

        void EditorView::OnEditRotateTexturesCW(wxCommandEvent& event) {
            rotateTextures(true, true);
        }

        void EditorView::OnEditRotateTexturesCCW(wxCommandEvent& event) {
            rotateTextures(false, true);
        }

        void EditorView::OnEditMoveTexturesUpFine(wxCommandEvent& event) {
            moveTextures(DUp, false);
        }

        void EditorView::OnEditMoveTexturesRightFine(wxCommandEvent& event) {
            moveTextures(DRight, false);
        }

        void EditorView::OnEditMoveTexturesDownFine(wxCommandEvent& event) {
            moveTextures(DDown, false);
        }

        void EditorView::OnEditMoveTexturesLeftFine(wxCommandEvent& event) {
            moveTextures(DLeft, false);
        }

        void EditorView::OnEditRotateTexturesCWFine(wxCommandEvent& event) {
            rotateTextures(true, false);
        }

        void EditorView::OnEditRotateTexturesCCWFine(wxCommandEvent& event) {
            rotateTextures(false, false);
        }

        void EditorView::OnEditRollObjectsCW(wxCommandEvent& event) {
            rotateObjects(ARoll, true);
        }

        void EditorView::OnEditRollObjectsCCW(wxCommandEvent& event) {
            rotateObjects(ARoll, false);
        }

        void EditorView::OnEditPitchObjectsCW(wxCommandEvent& event) {
            rotateObjects(APitch, true);
        }

        void EditorView::OnEditPitchObjectsCCW(wxCommandEvent& event) {
            rotateObjects(APitch, false);
        }

        void EditorView::OnEditYawObjectsCW(wxCommandEvent& event) {
            rotateObjects(AYaw, true);
        }

        void EditorView::OnEditYawObjectsCCW(wxCommandEvent& event) {
            rotateObjects(AYaw, false);
        }

        void EditorView::OnEditFlipObjectsH(wxCommandEvent& event) {
            flipObjects(true);
        }

        void EditorView::OnEditFlipObjectsV(wxCommandEvent& event) {
            flipObjects(false);
        }

        void EditorView::OnEditDuplicateObjects(wxCommandEvent& event) {
            typedef std::map<Model::Entity*, Model::Entity*> EntityMap;

            Model::EditStateManager& editStateManager = mapDocument().editStateManager();
            const Model::EntityList& originalEntities = editStateManager.selectedEntities();
            const Model::BrushList& originalBrushes = editStateManager.selectedBrushes();

            Model::EntityList newPointEntities;
            Model::EntityList newBrushEntities;
            Model::BrushList newWorldBrushes;
            Model::BrushList newEntityBrushes;
            EntityMap brushEntities;

            Model::EntityList::const_iterator entityIt, entityEnd;
            for (entityIt = originalEntities.begin(), entityEnd = originalEntities.end(); entityIt != entityEnd; ++entityIt) {
                Model::Entity& entity = **entityIt;
                assert(entity.definition() == NULL || entity.definition()->type() == Model::EntityDefinition::PointEntity);
                assert(!entity.worldspawn());

                Model::Entity* newPointEntity = new Model::Entity(mapDocument().map().worldBounds(), entity);
                newPointEntities.push_back(newPointEntity);
            }

            Model::BrushList::const_iterator brushIt, brushEnd;
            for (brushIt = originalBrushes.begin(), brushEnd = originalBrushes.end(); brushIt != brushEnd; ++brushIt) {
                Model::Brush& brush = **brushIt;
                Model::Entity& entity = *brush.entity();

                Model::Brush* newBrush = new Model::Brush(mapDocument().map().worldBounds(), brush);
                if (entity.worldspawn()) {
                    newWorldBrushes.push_back(newBrush);
                } else {
                    Model::Entity* newEntity = NULL;
                    EntityMap::iterator newEntityIt = brushEntities.find(&entity);
                    if (newEntityIt == brushEntities.end()) {
                        newEntity = new Model::Entity(mapDocument().map().worldBounds(), entity);
                        newBrushEntities.push_back(newEntity);
                        brushEntities[&entity] = newEntity;
                    } else {
                        newEntity = newEntityIt->second;
                    }
                    newEntity->addBrush(*newBrush);
                    newEntityBrushes.push_back(newBrush);
                }
            }

            Model::EntityList allNewEntities = Utility::concatenate(newPointEntities, newBrushEntities);
            Model::BrushList allNewBrushes = Utility::concatenate(newWorldBrushes, newEntityBrushes);

            Controller::AddObjectsCommand* addObjectsCommand = Controller::AddObjectsCommand::addObjects(mapDocument(), allNewEntities, newWorldBrushes);
            Controller::ChangeEditStateCommand* changeEditStateCommand = Controller::ChangeEditStateCommand::replace(mapDocument(), newPointEntities, allNewBrushes);

            wxCommandProcessor* commandProcessor = mapDocument().GetCommandProcessor();
            CommandProcessor::BeginGroup(commandProcessor, Controller::Command::makeObjectActionName(wxT("Duplicate"), originalEntities, originalBrushes));
            submit(addObjectsCommand);
            submit(changeEditStateCommand);
            CommandProcessor::EndGroup(commandProcessor);
            
            EditorFrame* editorFrame = static_cast<EditorFrame*>(GetFrame());
            FlashSelectionAnimation* animation = new FlashSelectionAnimation(*m_renderer, editorFrame->mapCanvas(), 100);
            m_animationManager->runAnimation(animation, true);
        }

        void EditorView::OnEditCorrectVertices(wxCommandEvent& event) {
            Model::EditStateManager& editStateManager = mapDocument().editStateManager();
            const Model::EntityList& entities = editStateManager.selectedEntities();
            const Model::BrushList& brushes = editStateManager.selectedBrushes();

            assert(entities.empty());
            assert(!brushes.empty());

            Controller::SnapVerticesCommand* command = Controller::SnapVerticesCommand::correct(mapDocument(), brushes);
            submit(command);
        }

        void EditorView::OnEditSnapVertices(wxCommandEvent& event) {
            Model::EditStateManager& editStateManager = mapDocument().editStateManager();
            const Model::EntityList& entities = editStateManager.selectedEntities();
            const Model::BrushList& brushes = editStateManager.selectedBrushes();

            assert(entities.empty());
            assert(!brushes.empty());

            Controller::SnapVerticesCommand* command = Controller::SnapVerticesCommand::snapTo1(mapDocument(), brushes);
            submit(command);
        }

        void EditorView::OnEditMoveVerticesForward(wxCommandEvent& event) {
            moveVertices(DForward, true);
        }

        void EditorView::OnEditMoveVerticesBackward(wxCommandEvent& event) {
            moveVertices(DBackward, true);
        }

        void EditorView::OnEditMoveVerticesLeft(wxCommandEvent& event) {
            moveVertices(DLeft, true);
        }

        void EditorView::OnEditMoveVerticesRight(wxCommandEvent& event) {
            moveVertices(DRight, true);
        }

        void EditorView::OnEditMoveVerticesUp(wxCommandEvent& event) {
            moveVertices(DUp, true);
        }

        void EditorView::OnEditMoveVerticesDown(wxCommandEvent& event) {
            moveVertices(DDown, true);
        }

        void EditorView::OnEditToggleTextureLock(wxCommandEvent& event) {
            mapDocument().setTextureLock(!mapDocument().textureLock());
        }

        void EditorView::OnEditShowMapProperties(wxCommandEvent& event) {
            MapPropertiesDialog dialog(GetFrame(), mapDocument());

            wxPoint pos = GetFrame()->GetPosition();
            pos.x += (GetFrame()->GetSize().x - dialog.GetSize().x) / 2;
            pos.y += (GetFrame()->GetSize().y - dialog.GetSize().y) / 2;
            dialog.SetPosition(pos);

            dialog.ShowModal();
        }

        void EditorView::OnViewToggleShowGrid(wxCommandEvent& event) {
            mapDocument().grid().toggleVisible();
            mapDocument().UpdateAllViews(NULL, new Controller::Command(Controller::Command::ChangeGrid));
        }

        void EditorView::OnViewToggleSnapToGrid(wxCommandEvent& event) {
            mapDocument().grid().toggleSnap();
            mapDocument().UpdateAllViews(NULL, new Controller::Command(Controller::Command::ChangeGrid));
        }

        void EditorView::OnViewSetGridSize(wxCommandEvent& event) {
            switch (event.GetId()) {
                case CommandIds::Menu::ViewSetGridSize1:
                    mapDocument().grid().setSize(0);
                    break;
                case CommandIds::Menu::ViewSetGridSize2:
                    mapDocument().grid().setSize(1);
                    break;
                case CommandIds::Menu::ViewSetGridSize4:
                    mapDocument().grid().setSize(2);
                    break;
                case CommandIds::Menu::ViewSetGridSize8:
                    mapDocument().grid().setSize(3);
                    break;
                case CommandIds::Menu::ViewSetGridSize16:
                    mapDocument().grid().setSize(4);
                    break;
                case CommandIds::Menu::ViewSetGridSize32:
                    mapDocument().grid().setSize(5);
                    break;
                case CommandIds::Menu::ViewSetGridSize64:
                    mapDocument().grid().setSize(6);
                    break;
                case CommandIds::Menu::ViewSetGridSize128:
                    mapDocument().grid().setSize(7);
                    break;
                case CommandIds::Menu::ViewSetGridSize256:
                    mapDocument().grid().setSize(8);
                    break;
            }
            mapDocument().UpdateAllViews(NULL, new Controller::Command(Controller::Command::ChangeGrid));
        }

        void EditorView::OnViewIncGridSize(wxCommandEvent& event) {
            mapDocument().grid().incSize();
            mapDocument().UpdateAllViews(NULL, new Controller::Command(Controller::Command::ChangeGrid));
        }

        void EditorView::OnViewDecGridSize(wxCommandEvent& event) {
            mapDocument().grid().decSize();
            mapDocument().UpdateAllViews(NULL, new Controller::Command(Controller::Command::ChangeGrid));
        }

        void EditorView::OnViewMoveCameraForward(wxCommandEvent& event) {
            Preferences::PreferenceManager& prefs = Preferences::PreferenceManager::preferences();
            float speed = prefs.getFloat(Preferences::CameraPanSpeed);

            Controller::CameraMoveEvent cameraEvent;
            cameraEvent.setForward(10.0f * speed);

            cameraEvent.SetEventObject(this);
            ProcessEvent(cameraEvent);
        }

        void EditorView::OnViewMoveCameraBackward(wxCommandEvent& event) {
            Preferences::PreferenceManager& prefs = Preferences::PreferenceManager::preferences();
            float speed = prefs.getFloat(Preferences::CameraPanSpeed);

            Controller::CameraMoveEvent cameraEvent;
            cameraEvent.setForward(10.0f * -speed);

            cameraEvent.SetEventObject(this);
            ProcessEvent(cameraEvent);
        }

        void EditorView::OnViewMoveCameraLeft(wxCommandEvent& event) {
            Preferences::PreferenceManager& prefs = Preferences::PreferenceManager::preferences();
            float speed = prefs.getFloat(Preferences::CameraPanSpeed);

            Controller::CameraMoveEvent cameraEvent;
            cameraEvent.setRight(10.0f * -speed);

            cameraEvent.SetEventObject(this);
            ProcessEvent(cameraEvent);
        }

        void EditorView::OnViewMoveCameraRight(wxCommandEvent& event) {
            Preferences::PreferenceManager& prefs = Preferences::PreferenceManager::preferences();
            float speed = prefs.getFloat(Preferences::CameraPanSpeed);

            Controller::CameraMoveEvent cameraEvent;
            cameraEvent.setRight(10.0f * speed);

            cameraEvent.SetEventObject(this);
            ProcessEvent(cameraEvent);
        }

        void EditorView::OnViewMoveCameraUp(wxCommandEvent& event) {
            Preferences::PreferenceManager& prefs = Preferences::PreferenceManager::preferences();
            float speed = prefs.getFloat(Preferences::CameraPanSpeed);

            Controller::CameraMoveEvent cameraEvent;
            cameraEvent.setUp(10.0f * speed);

            cameraEvent.SetEventObject(this);
            ProcessEvent(cameraEvent);
        }

        void EditorView::OnViewMoveCameraDown(wxCommandEvent& event) {
            Preferences::PreferenceManager& prefs = Preferences::PreferenceManager::preferences();
            float speed = prefs.getFloat(Preferences::CameraPanSpeed);

            Controller::CameraMoveEvent cameraEvent;
            cameraEvent.setUp(10.0f * -speed);

            cameraEvent.SetEventObject(this);
            ProcessEvent(cameraEvent);
        }

        void EditorView::OnViewMoveCameraToNextPoint(wxCommandEvent& event) {
            assert(mapDocument().pointFileLoaded());

            Model::PointFile& pointFile = mapDocument().pointFile();
            assert(pointFile.hasNextPoint());

            const Vec3f position = pointFile.nextPoint() + Vec3f(0.0f, 0.0f, 16.0f);
            const Vec3f& direction = pointFile.direction();

            CameraAnimation* animation = new CameraAnimation(*this, position, direction, Vec3f::PosZ, 100);
            m_animationManager->runAnimation(animation, true);
        }

        void EditorView::OnViewMoveCameraToPreviousPoint(wxCommandEvent& event) {
            assert(mapDocument().pointFileLoaded());

            Model::PointFile& pointFile = mapDocument().pointFile();
            assert(pointFile.hasPreviousPoint());

            const Vec3f position = pointFile.previousPoint() + Vec3f(0.0f, 0.0f, 16.0f);
            const Vec3f& direction = pointFile.direction();

            CameraAnimation* animation = new CameraAnimation(*this, position, direction, Vec3f::PosZ, 100);
            m_animationManager->runAnimation(animation, true);
        }

        void EditorView::OnViewCenterCameraOnSelection(wxCommandEvent& event) {
            Model::EditStateManager& editStateManager = mapDocument().editStateManager();
            assert(editStateManager.hasSelectedObjects());

            const Model::EntityList& entities = editStateManager.selectedEntities();
            const Model::BrushList& brushes = editStateManager.selectedBrushes();

            Model::EntityList::const_iterator entityIt, entityEnd;
            Model::BrushList::const_iterator brushIt, brushEnd;

            float minDist = std::numeric_limits<float>::max();

            for (entityIt = entities.begin(), entityEnd = entities.end(); entityIt != entityEnd; ++entityIt) {
                const Model::Entity& entity = **entityIt;
                if (entity.brushes().empty()) {
                    for (unsigned int i = 0; i < 8; i++) {
                        const Vec3f vertex = entity.bounds().vertex(i);

                        const Vec3f toPosition = vertex - m_camera->position();
                        minDist = std::min(minDist, toPosition.dot(m_camera->direction()));
                    }
                }
            }

            for (brushIt = brushes.begin(), brushEnd = brushes.end(); brushIt != brushEnd; ++brushIt) {
                const Model::Brush& brush = **brushIt;
                const Model::VertexList& vertices = brush.vertices();
                Model::VertexList::const_iterator vertexIt, vertexEnd;
                for (vertexIt = vertices.begin(), vertexEnd = vertices.end(); vertexIt != vertexEnd; ++vertexIt) {
                    const Model::Vertex& vertex = **vertexIt;

                    const Vec3f toPosition = vertex.position - m_camera->position();
                    minDist = std::min(minDist, toPosition.dot(m_camera->direction()));
                }
            }



            if (minDist < 0.0f) { // move camera so that all vertices are in front of it
                Controller::CameraMoveEvent moveBack;
                moveBack.setForward(minDist - 10.0f);
                moveBack.SetEventObject(this);
                ProcessEvent(moveBack);
            }

            // now look at the center
            const BBox bounds = Model::MapObject::bounds(entities, brushes);
            const Vec3f center = bounds.center();
            const Vec3f toCenter = center - m_camera->position();

            Controller::CameraMoveEvent lookAtCenter;
            lookAtCenter.setRight(toCenter.dot(m_camera->right()));
            lookAtCenter.setUp(toCenter.dot(m_camera->up()));
            lookAtCenter.SetEventObject(this);
            ProcessEvent(lookAtCenter);

            float offset = std::numeric_limits<float>::max();

            Plane frustumPlanes[4];
            m_camera->frustumPlanes(frustumPlanes[0], frustumPlanes[1], frustumPlanes[2], frustumPlanes[3]);

            for (entityIt = entities.begin(), entityEnd = entities.end(); entityIt != entityEnd; ++entityIt) {
                const Model::Entity& entity = **entityIt;
                if (entity.brushes().empty()) {
                    for (unsigned int i = 0; i < 8; i++) {
                        const Vec3f vertex = entity.bounds().vertex(i);

                        for (size_t j = 0; j < 4; j++) {
                            const Plane& plane = frustumPlanes[j];
                            float dist = (vertex - m_camera->position()).dot(plane.normal) + 8.0f; // adds a bit of a border
                            offset = std::min(offset, dist / m_camera->direction().dot(plane.normal));
                        }
                    }
                }
            }

            for (brushIt = brushes.begin(), brushEnd = brushes.end(); brushIt != brushEnd; ++brushIt) {
                const Model::Brush& brush = **brushIt;
                const Model::VertexList& vertices = brush.vertices();
                Model::VertexList::const_iterator vertexIt, vertexEnd;
                for (vertexIt = vertices.begin(), vertexEnd = vertices.end(); vertexIt != vertexEnd; ++vertexIt) {
                    const Model::Vertex& vertex = **vertexIt;

                    for (size_t i = 0; i < 4; i++) {
                        const Plane& plane = frustumPlanes[i];
                        float dist = (vertex.position - m_camera->position()).dot(plane.normal) + 8.0f; // adds a bit of a border
                        offset = std::min(offset, dist / m_camera->direction().dot(plane.normal));
                    }
                }
            }

            Controller::CameraMoveEvent moveToFit;
            moveToFit.setForward(offset);
            moveToFit.SetEventObject(this);
            ProcessEvent(moveToFit);
        }

        void EditorView::OnUpdateMenuItem(wxUpdateUIEvent& event) {
            Model::EditStateManager& editStateManager = mapDocument().editStateManager();
            wxTextCtrl* textCtrl = wxDynamicCast(GetFrame()->FindFocus(), wxTextCtrl);
            switch (event.GetId()) {
                case wxID_SAVE:
                    event.Enable(mapDocument().IsModified());
                    break;
                case CommandIds::Menu::FileLoadPointFile:
                    event.Enable(mapDocument().pointFileExists());
                    if (mapDocument().pointFileLoaded())
                        event.SetText(wxT("Reload Point File"));
                    else
                        event.SetText(wxT("Load Point File"));
                    break;
                case CommandIds::Menu::FileUnloadPointFile:
                    event.Enable(mapDocument().pointFileLoaded());
                    break;
                case wxID_UNDO:
                    GetDocumentManager()->OnUpdateUndo(event);
                    if (textCtrl != NULL)
                        event.Enable(false);
                    break;
                case wxID_REDO:
                    GetDocumentManager()->OnUpdateRedo(event);
                    if (textCtrl != NULL)
                        event.Enable(false);
                    break;
                case CommandIds::Menu::EditSelectAll:
                    event.Enable(true);
                    break;
                case CommandIds::Menu::EditSelectSiblings:
                    event.Enable(editStateManager.selectionMode() == Model::EditStateManager::SMBrushes);
                    break;
                case CommandIds::Menu::EditSelectTouching:
                    event.Enable(editStateManager.selectionMode() == Model::EditStateManager::SMBrushes &&
                                 editStateManager.selectedBrushes().size() == 1);
                    break;
                case CommandIds::Menu::EditSelectNone:
                    event.Enable(editStateManager.selectionMode() != Model::EditStateManager::SMNone);
                    break;
                case wxID_COPY:
                    if (textCtrl != NULL)
                        event.Enable(textCtrl->CanCopy());
                    else
                        event.Enable(editStateManager.selectionMode() != Model::EditStateManager::SMNone);
                    break;
                case wxID_CUT:
                case wxID_DELETE:
                    if (inputController().clipToolActive()) {
                        event.Enable(inputController().canDeleteClipPoint());
                    } else {
                        event.Enable(editStateManager.selectionMode() != Model::EditStateManager::SMNone &&
                                     editStateManager.selectionMode() != Model::EditStateManager::SMFaces);
                    }
                    break;
                case wxID_PASTE:
                    if (textCtrl != NULL) {
                        event.Enable(textCtrl->CanPaste());
                    } else {
                        bool canPaste = false;
                        if (wxTheClipboard->Open()) {
                            canPaste = wxTheClipboard->IsSupported(wxDF_TEXT);
                            wxTheClipboard->Close();
                        }
                        event.Enable(canPaste);
                    }
                    break;
                case CommandIds::Menu::EditHideSelected:
                case CommandIds::Menu::EditHideUnselected:
                    event.Enable(editStateManager.selectionMode() != Model::EditStateManager::SMNone &&
                                 editStateManager.selectionMode() != Model::EditStateManager::SMFaces);
                    break;
                case CommandIds::Menu::EditUnhideAll:
                    event.Enable(editStateManager.hasHiddenObjects());
                    break;
                case CommandIds::Menu::EditLockSelected:
                case CommandIds::Menu::EditLockUnselected:
                    event.Enable(editStateManager.selectionMode() != Model::EditStateManager::SMNone &&
                                 editStateManager.selectionMode() != Model::EditStateManager::SMFaces);
                    break;
                case CommandIds::Menu::EditUnlockAll:
                    event.Enable(editStateManager.hasLockedObjects());
                    break;
                case CommandIds::Menu::EditToggleClipTool:
                    event.Enable(inputController().clipToolActive() || editStateManager.selectionMode() == Model::EditStateManager::SMBrushes);
                    event.Check(inputController().clipToolActive());
                    break;
                case CommandIds::Menu::EditToggleClipSide:
                    event.Enable(inputController().clipToolActive());
                    break;
                case CommandIds::Menu::EditPerformClip:
                    event.Enable(inputController().canPerformClip());
                    break;
                case CommandIds::Menu::EditToggleVertexTool:
                    event.Enable(editStateManager.selectionMode() == Model::EditStateManager::SMBrushes);
                    event.Check(inputController().moveVerticesToolActive());
                    break;
                case CommandIds::Menu::EditToggleRotateObjectsTool:
                    event.Enable(editStateManager.hasSelectedObjects());
                    event.Check(inputController().rotateObjectsToolActive());
                    break;
                case CommandIds::Menu::EditActions:
                    event.Enable(true);
                    break;
                case CommandIds::Menu::EditMoveTexturesUp:
                case CommandIds::Menu::EditMoveTexturesRight:
                case CommandIds::Menu::EditMoveTexturesDown:
                case CommandIds::Menu::EditMoveTexturesLeft:
                case CommandIds::Menu::EditRotateTexturesCW:
                case CommandIds::Menu::EditRotateTexturesCCW:
                case CommandIds::Menu::EditMoveTexturesUpFine:
                case CommandIds::Menu::EditMoveTexturesRightFine:
                case CommandIds::Menu::EditMoveTexturesDownFine:
                case CommandIds::Menu::EditMoveTexturesLeftFine:
                case CommandIds::Menu::EditRotateTexturesCWFine:
                case CommandIds::Menu::EditRotateTexturesCCWFine:
                    event.Enable(editStateManager.selectionMode() == Model::EditStateManager::SMFaces);
                    break;
                case CommandIds::Menu::EditMoveObjectsForward:
                case CommandIds::Menu::EditMoveObjectsRight:
                case CommandIds::Menu::EditMoveObjectsBackward:
                case CommandIds::Menu::EditMoveObjectsLeft:
                case CommandIds::Menu::EditMoveObjectsUp:
                case CommandIds::Menu::EditMoveObjectsDown:
                case CommandIds::Menu::EditRollObjectsCW:
                case CommandIds::Menu::EditRollObjectsCCW:
                case CommandIds::Menu::EditPitchObjectsCW:
                case CommandIds::Menu::EditPitchObjectsCCW:
                case CommandIds::Menu::EditYawObjectsCW:
                case CommandIds::Menu::EditYawObjectsCCW:
                case CommandIds::Menu::EditFlipObjectsHorizontally:
                case CommandIds::Menu::EditFlipObjectsVertically:
                case CommandIds::Menu::EditDuplicateObjects:
                    event.Enable(editStateManager.selectionMode() == Model::EditStateManager::SMEntities || editStateManager.selectionMode() == Model::EditStateManager::SMBrushes || editStateManager.selectionMode() == Model::EditStateManager::SMEntitiesAndBrushes);
                    break;
                case CommandIds::Menu::EditSnapVertices:
                case CommandIds::Menu::EditCorrectVertices:
                    event.Enable(editStateManager.selectionMode() == Model::EditStateManager::SMBrushes);
                    break;
                case CommandIds::Menu::EditMoveVerticesForward:
                case CommandIds::Menu::EditMoveVerticesBackward:
                case CommandIds::Menu::EditMoveVerticesLeft:
                case CommandIds::Menu::EditMoveVerticesRight:
                case CommandIds::Menu::EditMoveVerticesUp:
                case CommandIds::Menu::EditMoveVerticesDown:
                    event.Enable(inputController().moveVerticesToolActive());
                    break;
                case CommandIds::Menu::EditToggleTextureLock:
                    event.Check(mapDocument().textureLock());
                    event.Enable(true);
                    break;
                case CommandIds::Menu::EditShowMapProperties:
                    event.Enable(true);
                    break;
                case CommandIds::Menu::EditCreatePointEntity:
                    event.Enable(true);
                    break;
                case CommandIds::Menu::EditCreateBrushEntity:
                    event.Enable(editStateManager.selectionMode() == Model::EditStateManager::SMBrushes);
                    break;
                case CommandIds::Menu::ViewToggleShowGrid:
                    event.Enable(true);
                    event.Check(mapDocument().grid().visible());
                    break;
                case CommandIds::Menu::ViewToggleSnapToGrid:
                    event.Enable(true);
                    event.Check(mapDocument().grid().snap());
                    break;
                case CommandIds::Menu::ViewIncGridSize:
                    event.Enable(mapDocument().grid().size() < Utility::Grid::MaxSize);
                    break;
                case CommandIds::Menu::ViewDecGridSize:
                    event.Enable(mapDocument().grid().size() > 0);
                    break;
                case CommandIds::Menu::ViewSetGridSize1:
                    event.Enable(true);
                    event.Check(mapDocument().grid().size() == 0);
                    break;
                case CommandIds::Menu::ViewSetGridSize2:
                    event.Enable(true);
                    event.Check(mapDocument().grid().size() == 1);
                    break;
                case CommandIds::Menu::ViewSetGridSize4:
                    event.Enable(true);
                    event.Check(mapDocument().grid().size() == 2);
                    break;
                case CommandIds::Menu::ViewSetGridSize8:
                    event.Enable(true);
                    event.Check(mapDocument().grid().size() == 3);
                    break;
                case CommandIds::Menu::ViewSetGridSize16:
                    event.Enable(true);
                    event.Check(mapDocument().grid().size() == 4);
                    break;
                case CommandIds::Menu::ViewSetGridSize32:
                    event.Enable(true);
                    event.Check(mapDocument().grid().size() == 5);
                    break;
                case CommandIds::Menu::ViewSetGridSize64:
                    event.Enable(true);
                    event.Check(mapDocument().grid().size() == 6);
                    break;
                case CommandIds::Menu::ViewSetGridSize128:
                    event.Enable(true);
                    event.Check(mapDocument().grid().size() == 7);
                    break;
                case CommandIds::Menu::ViewSetGridSize256:
                    event.Enable(true);
                    event.Check(mapDocument().grid().size() == 8);
                    break;
                case CommandIds::Menu::ViewMoveCameraForward:
                case CommandIds::Menu::ViewMoveCameraBackward:
                case CommandIds::Menu::ViewMoveCameraLeft:
                case CommandIds::Menu::ViewMoveCameraRight:
                case CommandIds::Menu::ViewMoveCameraUp:
                case CommandIds::Menu::ViewMoveCameraDown:
                    event.Enable(true);
                    break;
                case CommandIds::Menu::ViewCenterCameraOnSelection:
                    event.Enable(editStateManager.hasSelectedObjects());
                    break;
                case CommandIds::Menu::ViewMoveCameraToNextPoint:
                    event.Enable(mapDocument().pointFileLoaded() && mapDocument().pointFile().hasNextPoint());
                    break;
                case CommandIds::Menu::ViewMoveCameraToPreviousPoint:
                    event.Enable(mapDocument().pointFileLoaded() && mapDocument().pointFile().hasPreviousPoint());
                    break;
            }
        }

        void EditorView::OnPopupReparentBrushes(wxCommandEvent& event) {
            Model::EditStateManager& editStateManager = mapDocument().editStateManager();
            inputController().reparentBrushes(editStateManager.selectedBrushes(), NULL);
        }

        void EditorView::OnPopupUpdateReparentBrushesMenuItem(wxUpdateUIEvent& event) {
            Model::EditStateManager& editStateManager = mapDocument().editStateManager();
            const Model::BrushList& brushes = editStateManager.selectedBrushes();

            StringStream commandName;
            commandName << "Move " << (brushes.size() == 1 ? "Brush" : "Brushes") << " to ";

            if (editStateManager.selectionMode() != Model::EditStateManager::SMBrushes) {
                commandName << "Entity";
                event.Enable(false);
            } else {
                const Model::Entity* newParent = inputController().canReparentBrushes(brushes, NULL);
                if (newParent != NULL) {
                    commandName << *newParent->classname();
                    event.Enable(true);
                } else {
                    commandName << "Entity";
                    event.Enable(false);
                }
            }
            event.SetText(commandName.str());
        }
        
        void EditorView::OnPopupMoveBrushesToWorld(wxCommandEvent& event) {
            Model::EditStateManager& editStateManager = mapDocument().editStateManager();
            inputController().reparentBrushes(editStateManager.selectedBrushes(), mapDocument().worldspawn(true));
        }

        void EditorView::OnPopupUpdateMoveBrushesToWorldMenuItem(wxUpdateUIEvent& event) {
            Model::EditStateManager& editStateManager = mapDocument().editStateManager();
            const Model::BrushList& brushes = editStateManager.selectedBrushes();
            
            StringStream commandName;
            commandName << "Move " << (brushes.size() == 1 ? "Brush" : "Brushes") << " to World";
            event.SetText(commandName.str());
            event.Enable(inputController().canReparentBrushes(brushes, mapDocument().worldspawn(true)) != NULL);
        }

        void EditorView::OnPopupCreatePointEntity(wxCommandEvent& event) {
            Model::EntityDefinitionManager& definitionManager = mapDocument().definitionManager();
            const Model::EntityDefinitionManager::EntityDefinitionGroups groups = definitionManager.groups(Model::EntityDefinition::PointEntity);

            size_t index = static_cast<size_t>(event.GetId() - CommandIds::CreateEntityPopupMenu::LowestPointEntityItem);
            Model::EntityDefinitionManager::EntityDefinitionGroups::const_iterator groupIt, groupEnd;
            Model::EntityDefinitionList::const_iterator defIt, defEnd;

            size_t count = 0;
            for (groupIt = groups.begin(), groupEnd = groups.end(); groupIt != groupEnd; ++groupIt) {
                const Model::EntityDefinitionList& definitions = groupIt->second;
                if (index < count + definitions.size()) {
                    inputController().createEntity(*definitions[index - count]);
                    break;
                }
                
                count += definitions.size();
            }
        }

        void EditorView::OnPopupUpdatePointMenuItem(wxUpdateUIEvent& event) {
            event.Enable(!inputController().clipToolActive() && !inputController().moveVerticesToolActive());
        }

        void EditorView::OnPopupCreateBrushEntity(wxCommandEvent& event) {
            Model::EntityDefinitionManager& definitionManager = mapDocument().definitionManager();
            const Model::EntityDefinitionManager::EntityDefinitionGroups groups = definitionManager.groups(Model::EntityDefinition::BrushEntity);
            
            size_t index = static_cast<size_t>(event.GetId() - CommandIds::CreateEntityPopupMenu::LowestBrushEntityItem);
            Model::EntityDefinitionManager::EntityDefinitionGroups::const_iterator groupIt, groupEnd;
            Model::EntityDefinitionList::const_iterator defIt, defEnd;
            
            size_t count = 0;
            for (groupIt = groups.begin(), groupEnd = groups.end(); groupIt != groupEnd; ++groupIt) {
                const Model::EntityDefinitionList& definitions = groupIt->second;
                if (index < count + definitions.size()) {
                    inputController().createEntity(*definitions[index - count]);
                    break;
                }
                
                count += definitions.size();
            }
        }

        void EditorView::OnPopupUpdateBrushMenuItem(wxUpdateUIEvent& event) {
            Model::EditStateManager& editStateManager = mapDocument().editStateManager();
            event.Enable(!inputController().clipToolActive() &&
                         !inputController().moveVerticesToolActive() &&
                         editStateManager.selectionMode() == Model::EditStateManager::SMBrushes);
        }
    }
}<|MERGE_RESOLUTION|>--- conflicted
+++ resolved
@@ -847,8 +847,6 @@
                                     selectEntities.push_back(&entity);
                             }
 
-<<<<<<< HEAD
-=======
                             // correct vertex rounding errors
                             Model::BrushList::iterator brushIt, brushEnd;
                             for (brushIt = selectBrushes.begin(), brushEnd = selectBrushes.end(); brushIt != brushEnd; ++brushIt) {
@@ -856,11 +854,6 @@
                                 brush.snap(0);
                             }
 
-                            BBox bounds = Model::MapObject::bounds(entities, brushes);
-                            Vec3f delta = camera().defaultPoint() - mapDocument().grid().snap(bounds.center());
-                            delta = mapDocument().grid().snap(delta);
-
->>>>>>> cc824b24
                             Controller::AddObjectsCommand* addObjectsCommand = Controller::AddObjectsCommand::addObjects(mapDocument(), entities, brushes);
                             Controller::ChangeEditStateCommand* changeEditStateCommand = Controller::ChangeEditStateCommand::replace(mapDocument(), selectEntities, selectBrushes);
                             Controller::MoveObjectsCommand* moveObjectsCommand = NULL;
@@ -1280,7 +1273,7 @@
             CommandProcessor::EndGroup(commandProcessor);
             
             EditorFrame* editorFrame = static_cast<EditorFrame*>(GetFrame());
-            FlashSelectionAnimation* animation = new FlashSelectionAnimation(*m_renderer, editorFrame->mapCanvas(), 100);
+            FlashSelectionAnimation* animation = new FlashSelectionAnimation(*m_renderer, editorFrame->mapCanvas(), 150);
             m_animationManager->runAnimation(animation, true);
         }
 
