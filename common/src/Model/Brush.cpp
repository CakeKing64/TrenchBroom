--- conflicted
+++ resolved
@@ -425,12 +425,8 @@
             m_faces.push_back(face);
             face->setBrush(this);
             invalidateContentType();
-<<<<<<< HEAD
             invalidateVertexCache();
-            if (face->selected())
-=======
             if (face->selected()) {
->>>>>>> 7a9d1b20
                 incChildSelectionCount(1);
             }
         }
@@ -793,12 +789,7 @@
             doSetNewGeometry(worldBounds, matcher, newGeometry);
         }
 
-<<<<<<< HEAD
         bool Brush::canSnapVertices(const BBox3& worldBounds, const FloatType snapToF) {
-=======
-        bool Brush::canSnapVertices(const BBox3& worldBounds, const size_t snapTo) {
-            const auto snapToF = static_cast<FloatType>(snapTo);
->>>>>>> 7a9d1b20
             BrushGeometry newGeometry;
 
             for (const auto* vertex : m_geometry->vertices()) {
@@ -813,10 +804,6 @@
         void Brush::snapVertices(const BBox3& worldBounds, const FloatType snapToF) {
             ensure(m_geometry != nullptr, "geometry is null");
 
-<<<<<<< HEAD
-=======
-            const auto snapToF = static_cast<FloatType>(snapTo);
->>>>>>> 7a9d1b20
             BrushGeometry newGeometry;
 
             for (const auto* vertex : m_geometry->vertices()) {
