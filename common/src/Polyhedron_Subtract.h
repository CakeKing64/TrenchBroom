--- conflicted
+++ resolved
@@ -46,13 +46,7 @@
     typedef typename V::LexicographicOrder VertexCmp;
     typedef std::set<V, VertexCmp> PositionSet;
     typedef std::map<V, V, VertexCmp> ClosestVertices;
-<<<<<<< HEAD
-
-    typedef std::vector<typename Polyhedron::List::iterator> IterList;
-    typedef std::map<V, IterList, VertexCmp> MoveableVertices;
-=======
     typedef std::map<V, V, VertexCmp> MoveableVertices;
->>>>>>> 81ff99e5
 
     class VertexSetCmp {
     public:
@@ -146,17 +140,9 @@
     }
     
     void simplify() {
-<<<<<<< HEAD
-        FragmentVertexSet newFragments = buildFragmentVertexSet();
-        if (!newFragments.empty()) {
-            removeDuplicateFragments(newFragments);
-            rebuildFragments(newFragments);
-        }
-=======
         FragmentVertexSet newFragments = buildNewFragments();
         removeDuplicateFragments(newFragments);
         rebuildFragments(newFragments);
->>>>>>> 81ff99e5
     }
     
     FragmentVertexSet buildFragmentVertexSet() {
@@ -190,25 +176,9 @@
     }
     
     ClosestVertices findClosestVertices() {
-<<<<<<< HEAD
-        ClosestVertices result(VertexCmp(0.1));
-        
-        const MoveableVertices moveableVertices = findMoveableVertices();
-        typename MoveableVertices::const_iterator mIt, mEnd;
-        for (mIt = moveableVertices.begin(), mEnd = moveableVertices.end(); mIt != mEnd; ++mIt) {
-            const V& vertexPosition = mIt->first;
-            const IterList& fragments = mIt->second;
-            V targetPosition;
-            if (selectTargetPosition(vertexPosition, fragments, targetPosition))
-                result[vertexPosition] = targetPosition;
-        }
-        
-        return result;
-=======
         MoveableVertices moveableVertices = findMoveableVertices();
         FragmentVertexSet fragmentVertices = findFragmentVertices();
         return findClosestVertices(moveableVertices, fragmentVertices);
->>>>>>> 81ff99e5
     }
     
     MoveableVertices findMoveableVertices() {
@@ -236,18 +206,6 @@
         return result;
     }
     
-<<<<<<< HEAD
-    bool selectTargetPosition(const V& originalPosition, const IterList& incidentFragments, V& targetPosition) const {
-        const Polyhedron::ClosestVertexSet closestVertices = m_minuend.findClosestVertices(originalPosition);
-        
-        typename Polyhedron::ClosestVertexSet::const_iterator it, end;
-        for (it = closestVertices.begin(), end = closestVertices.end(); it != end; ++it) {
-            targetPosition = (*it)->position();
-            if (checkValidTargetPosition(originalPosition, targetPosition, incidentFragments))
-                return true;
-        }
-        return false;
-=======
     void findMoveableVertices(const Polyhedron& fragment, const PositionSet& exclude, MoveableVertices& result) const {
         const Vertex* firstVertex = fragment.vertices().front();
         const Vertex* currentVertex = firstVertex;
@@ -257,7 +215,6 @@
                 result.insert(std::make_pair(currentPosition, m_minuend.findClosestVertex(currentPosition)->position()));
             currentVertex = currentVertex->next();
         } while (currentVertex != firstVertex);
->>>>>>> 81ff99e5
     }
     
     bool checkValidTargetPosition(const V& originalPosition, const V& targetPosition, const IterList& incidentFragments) const {
@@ -270,25 +227,6 @@
         return true;
     }
     
-<<<<<<< HEAD
-    bool checkValidTargetPosition(const V& originalPosition, const V& targetPosition, const Polyhedron& incidentFragment) const {
-        const VertexSet subtrahendVertices = findSubtrahendVertices(incidentFragment);
-        if (subtrahendVertices.empty())
-            return true;
-        
-        const FaceSet incidentFaces = findCommonIncidentFaces(subtrahendVertices);
-        
-        typename FaceSet::const_iterator it, end;
-        for (it = incidentFaces.begin(), end = incidentFaces.end(); it != end; ++it) {
-            const Face* incidentFace = *it;
-            const Plane<T,3> plane = m_callback.plane(incidentFace);
-            if (plane.pointStatus(originalPosition, 0.1) != Math::PointStatus::PSBelow &&
-                plane.pointStatus(targetPosition, 0.1)   == Math::PointStatus::PSBelow) {
-                return false;
-            }
-        }
-        return true;
-=======
     ClosestVertices findClosestVertices(const MoveableVertices& vertices, FragmentVertexSet& fragments) {
         ClosestVertices result;
         
@@ -302,7 +240,6 @@
         }
         
         return result;
->>>>>>> 81ff99e5
     }
     
     VertexSet findSubtrahendVertices(const Polyhedron& fragment) const {
