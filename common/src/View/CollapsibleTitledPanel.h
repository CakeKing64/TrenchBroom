--- conflicted
+++ resolved
@@ -35,53 +35,31 @@
         private:
             QLabel* m_stateText;
         public:
-<<<<<<< HEAD
             CollapsibleTitleBar(QWidget* parent, const QString& title, const QString& stateText);
-            
+
             void setStateText(const QString& stateText);
         signals:
             void titleBarClicked();
         protected:
             void mousePressEvent(QMouseEvent* event) override;
         };
-        
+
         class CollapsibleTitledPanel : public QWidget {
             Q_OBJECT
-=======
-            CollapsibleTitleBar(wxWindow* parent, const wxString& title, const wxString& stateText);
-
-            void setStateText(const wxString& stateText);
-        private:
-            void OnClick(wxMouseEvent& event);
-        };
-
-        class CollapsibleTitledPanel : public wxPanel {
->>>>>>> 25625af4
         private:
             CollapsibleTitleBar* m_titleBar;
             BorderLine* m_divider;
             QWidget* m_panel;
             bool m_expanded;
         public:
-<<<<<<< HEAD
             CollapsibleTitledPanel(QWidget* parent, const QString& title, bool initiallyExpanded = true);
-            
+
             QWidget* getPanel() const;
-=======
-            CollapsibleTitledPanel(wxWindow* parent, const wxString& title, bool initiallyExpanded = true);
-
-            wxWindow* getPanel() const;
->>>>>>> 25625af4
 
             void expand();
             void collapse();
             bool expanded() const;
             void setExpanded(bool expanded);
-<<<<<<< HEAD
-=======
-
-            void OnTitleBarClick(wxCommandEvent& event);
->>>>>>> 25625af4
         private:
             void updateExpanded();
         };
