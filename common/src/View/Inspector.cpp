--- conflicted
+++ resolved
@@ -40,28 +40,16 @@
 
             m_mapInspector = new MapInspector(m_tabBook, document, contextManager);
             m_entityInspector = new EntityInspector(m_tabBook, document, contextManager);
-<<<<<<< HEAD
             m_faceInspector = (FaceInspector*) new TabBookPage(nullptr); // FIXME: new FaceInspector(m_tabBook, document, contextManager);
-            
-            m_tabBook->addPage(m_mapInspector, "Map");
-            m_tabBook->addPage(m_entityInspector, "Entity");
-            m_tabBook->addPage(m_faceInspector, "Face");
-            
-            auto* sizer = new QVBoxLayout();
-            sizer->setContentsMargins(0, 0, 0, 0);
-            sizer->addWidget(m_tabBook);
-            setLayout(sizer);
-=======
-            m_faceInspector = new FaceInspector(m_tabBook, document, contextManager);
 
             m_tabBook->addPage(m_mapInspector, "Map");
             m_tabBook->addPage(m_entityInspector, "Entity");
             m_tabBook->addPage(m_faceInspector, "Face");
 
-            wxSizer* sizer = new wxBoxSizer(wxVERTICAL);
-            sizer->Add(m_tabBook, 1, wxEXPAND);
-            SetSizer(sizer);
->>>>>>> 25625af4
+            auto* sizer = new QVBoxLayout();
+            sizer->setContentsMargins(0, 0, 0, 0);
+            sizer->addWidget(m_tabBook);
+            setLayout(sizer);
         }
 
         void Inspector::connectTopWidgets(QWidget* master) {
