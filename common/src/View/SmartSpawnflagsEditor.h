--- conflicted
+++ resolved
@@ -43,38 +43,21 @@
             static const size_t NumCols = 3;
 
             class UpdateSpawnflag;
-<<<<<<< HEAD
-            
+
             QScrollArea* m_scrolledWindow;
             QPoint m_lastScrollPos;
             FlagsEditor* m_flagsEditor;
             bool m_ignoreUpdates;
         public:
             SmartSpawnflagsEditor(QWidget* parent, View::MapDocumentWPtr document);
-            
+
             void OnFlagChanged(size_t index, int setFlag, int mixedFlag);
-=======
-
-            wxScrolledWindow* m_scrolledWindow;
-            wxPoint m_lastScrollPos;
-            FlagsEditor* m_flagsEditor;
-            bool m_ignoreUpdates;
-        public:
-            SmartSpawnflagsEditor(View::MapDocumentWPtr document);
-
-            void OnFlagChanged(FlagChangedCommand& event);
->>>>>>> 25625af4
         private:
             void createGui();
             void doUpdateVisual(const Model::AttributableNodeList& attributables) override;
             void resetScrollPos();
-<<<<<<< HEAD
-            
+
             void getFlags(const Model::AttributableNodeList& attributables, QStringList& labels, QStringList& tooltips) const;
-=======
-
-            void getFlags(const Model::AttributableNodeList& attributables, wxArrayString& labels, wxArrayString& tooltips) const;
->>>>>>> 25625af4
             void getFlagValues(const Model::AttributableNodeList& attributables, int& setFlags, int& mixedFlags) const;
             int getFlagValue(const Model::AttributableNode* attributable) const;
         };
